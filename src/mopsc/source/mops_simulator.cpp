/*
  Project:        mopsc (gas-phase chemistry solver).
  Sourceforge:    http://sourceforge.net/projects/mopssuite

  Copyright (C) 2008 Matthew S Celnik.

  File purpose:
    Implementation of the Simulator class declared in the
    mops_simulator.h header file.

  Licence:
    This file is part of "mops".

    mops is free software; you can redistribute it and/or
    modify it under the terms of the GNU General Public License
    as published by the Free Software Foundation; either version 2
    of the License, or (at your option) any later version.

    This program is distributed in the hope that it will be useful,
    but WITHOUT ANY WARRANTY; without even the implied warranty of
    MERCHANTABILITY or FITNESS FOR A PARTICULAR PURPOSE.  See the
    GNU General Public License for more details.

    You should have received a copy of the GNU General Public License
    along with this program; if not, write to the Free Software
    Foundation, Inc., 59 Temple Place - Suite 330, Boston, MA  02111-1307, USA.

  Contact:
    Dr Markus Kraft
    Dept of Chemical Engineering
    University of Cambridge
    New Museums Site
    Pembroke Street
    Cambridge
    CB2 3RA
    UK

    Email:       mk306@cam.ac.uk
    Website:     http://como.cheng.cam.ac.uk
*/
//#define USE_MPI

#ifdef USE_MPI
#include <mpi.h>
#endif

#include "mops_simulator.h"
#include "mops_ode_solver.h"
#include "mops_flux_postprocessor.h"
#include "mops_reactor_factory.h"
#include "string_functions.h"
#include "csv_io.h"
#include "geometry1d.h"
#include <stdexcept>
#include <memory>
#include "gpc_reaction_set.h"
#include "loi_reduction.h"
#include "mops_gpc_sensitivity.h"
#include "gpc_species.h"
#include "swp_particle_image.h"
#include <algorithm>
#include <time.h>

#include <boost/functional/hash.hpp>
#include <boost/random/mersenne_twister.hpp>

using namespace Mops;
using namespace std;
using namespace Strings;

// CONSTRUCTORS AND DESTRUCTORS.

// Default constructor.
Simulator::Simulator(void)
: m_nruns(1), m_niter(1), m_pcount(0), m_maxm0(0.0),
  m_cpu_start((clock_t)0.0), m_cpu_mark((clock_t)0.0), m_runtime(0.0),
  m_console_interval(1), m_console_msgs(true),
  m_output_filename("mops-out"), m_output_every_iter(false),
  m_output_step(0), m_output_iter(0), m_write_jumps(false),
  m_write_ensemble_file(false),
  m_write_PAH(false), m_mass_spectra(true), m_mass_spectra_ensemble(true), 
  m_mass_spectra_xmer(1), m_mass_spectra_frag(false), 
  m_ptrack_count(0)
{
}

// Default destructor.
Simulator::~Simulator(void)
{
}


// SIMULATION SETTINGS.

// Returns the number of runs to perform
unsigned int Simulator::RunCount(void) const {return m_nruns;}

// Sets the number of runs to peform.
void Simulator::SetRunCount(unsigned int n) {m_nruns = n;}

// Returns the number of iteration to perform per step.
unsigned int Simulator::IterCount(void) const {return m_niter;}

// Return time vector.
const timevector &Simulator::TimeVector() const { return m_times; }

// Return the number of time steps.
unsigned int Simulator::TimeStepCount() const
{
    unsigned int n_time_steps = 0;
    for (unsigned int i =0; i < m_times.size(); ++i) {
        n_time_steps += m_times.at(i).StepCount();
    }
    return n_time_steps;
}

// Sets the number of iterations to perform per step.
void Simulator::SetIterCount(unsigned int n) {m_niter = n;}

// Sets the time vector.
void Simulator::SetTimeVector(const timevector &times) {m_times = times;}


// These particle count related settings should be part of the
// Reactor class!

// Returns the max. stochastic particle count.
unsigned int Simulator::MaxPartCount(void) const {return m_pcount;}

// Sets the max. stochastic particle count.
void Simulator::SetMaxPartCount(unsigned int n) {m_pcount = n;}

/*!
 *@return       Value which particle number density is not expected to exceed \f$\mathrm{m}^{-3}\f$
 */
double Simulator::MaxM0(void) const {return m_maxm0;}

/*!
 *@param[in]    m0      Value which particle number density is not expected to exceed \f$\mathrm{m}^{-3}\f$
 */
void Simulator::SetMaxM0(double m0) {m_maxm0 = m0;}

// CONSOLE INTERVAL.

unsigned int Simulator::ConsoleInterval() const
{
    return m_console_interval;
}

void Simulator::SetConsoleInterval(unsigned int cint)
{
    m_console_interval = cint;
}


// CONSOLE VARIABLE NAMES.

const std::vector<std::string> &Simulator::ConsoleVariables() const
{
    return m_console_vars;
}

const std::string Simulator::ConsoleVariable(unsigned int i) const
{
    if (i < m_console_vars.size()) {
        return m_console_vars[i];
    } else {
        // Returns the first variable name if index is invalid.
        return "";
    }
}

void Simulator::AddConsoleVariable(const std::string &var)
{
    m_console_vars.push_back(var);
}

void Simulator::RemoveConsoleVariable(const std::string &var)
{
    vector<string>::iterator i;
    for (i=m_console_vars.begin(); i!=m_console_vars.end(); ++i) {
        if ((*i).compare(var) == 0) {
            m_console_vars.erase(i);
            return;
        }
    }
}

void Simulator::RemoveConsoleVariable(unsigned int i)
{
    if (i < m_console_vars.size()) {
        m_console_vars.erase(m_console_vars.begin()+i);
    }
}


// CONSOLE MESSAGES.

bool Simulator::UseConsoleMsgs() const
{
    return m_console_msgs;
}

void Simulator::SetUseConsoleMsgs(bool msgs)
{
    m_console_msgs = msgs;
}


// OUTPUT FILE NAME.

const std::string &Simulator::OutputFile() const
{
    return m_output_filename;
}

void Simulator::SetOutputFile(const std::string &name)
{
    m_output_filename = name;
}

// Set simulator to output every iteration.
void Simulator::SetOutputEveryIter(bool fout) {m_output_every_iter=fout;}

//! Set simulator to write the jumps CSV file.
void Simulator::SetWriteJumpFile(bool writejumps) {m_write_jumps=writejumps;}

//! Set simulator to write the jumps CSV file.
void Simulator::SetWriteEnsembleFile(bool writeensemble) {m_write_ensemble_file=writeensemble;}

//! Set simulator to write the detailed PAH info in the psl file.
void Simulator::SetWritePAH(bool postpocessPAH) {m_write_PAH=postpocessPAH;}

// STATISTICAL BOUNDS OUTPUT

void Simulator::SetOutputStatBoundary(Sweep::PropID pid, double lower, double upper)
{
    m_statbound.Lower = lower;
    m_statbound.Upper = upper;
    m_statbound.PID   = pid;
}

// POVRAY OUTPUT.

void Simulator::SetParticleTrackCount(unsigned int ptcount) {
    m_ptrack_count = ptcount;
}
// options for Postprocess (only for PAH-PP model)
const bool Simulator::MassSpectra() const
{
    return m_mass_spectra;
}

void Simulator::SetMassSpectra(const bool val)
{
    m_mass_spectra = val;
}

const bool Simulator::MassSpectraEnsemble() const
{
    return m_mass_spectra_ensemble;
}

void Simulator::SetMassSpectraEnsemble(const bool val)
{
    m_mass_spectra_ensemble = val;
}

const int Simulator::MassSpectraXmer() const
{
    return m_mass_spectra_xmer;
}

void Simulator::SetMassSpectraXmer(const int val)
{
    m_mass_spectra_xmer = val;
}

const bool Simulator::MassSpectraFrag() const
{
    return m_mass_spectra_frag;
}

void Simulator::SetMassSpectraFrag(const bool val)
{
    m_mass_spectra_frag = val;
}

// SOLVING REACTORS.

// Solves the given reactor for the given time intervals.
void Simulator::RunSimulation(Mops::Reactor &r,
                              Solver &s, size_t seed)
{
    unsigned int icon;
    double dt, t2; // Stop time for each step.

    // Make a copy of the initial mixture and store in an auto pointer
    // so that it will be deleted when we leave this scope.
    std::auto_ptr<Mixture> initmix(r.Mixture()->Clone());

    // Initialise the reactor with the start time.
    t2 = m_times[0].StartTime();
    r.SetTime(t2);
    //r.Mixture()->GasPhase().SetMaxM0(m_maxm0);

    // Set up the solver.
    s.Initialise(r);

    if (r.Mech()->GasMech().ReactionCount() == 0)
    {
        s.SetLOIStatusFalse();
    }

    // Set up file output.
	#ifdef USE_MPI
	int rank;
	MPI_Comm_rank(MPI_COMM_WORLD, &rank);
	if (rank==0)
	{                    //ms785 only write aux file if this is the master nodes
	#endif

    writeAux(*r.Mech(), m_times, s);
    openOutputFile(); //.sim

    // Output initial conditions.
    // - Note: added sensitivity output will write system initial condition, not initial values.
	#ifdef USE_MPI
	}
	if (rank==0)						//ms785
	#endif

    fileOutput(m_output_step, m_output_iter, r, s, this);

	#ifdef USE_MPI
	closeOutputFile();						//ms785
	#endif

    // Set up the console output.
    icon = m_console_interval;
    setupConsole(*r.Mech());
	string m_output_filename_base=m_output_filename;		//ms785

	// Loop over runs.
	#ifdef USE_MPI
	#else
    for (unsigned int irun=0; irun!=m_nruns; ++irun) {
	#endif

		#ifdef USE_MPI

		MPI_Comm_rank(MPI_COMM_WORLD, &rank);
		int irun=rank;
		m_output_filename=m_output_filename_base+cstr(rank);				//ms785
		openOutputFile();

		#endif

		size_t runSeed = seed;
		boost::hash_combine(runSeed, irun);
		boost::mt19937 rng(runSeed);

        // Start the CPU timing clock.
        m_cpu_start = clock();
        m_runtime  = 0.0;

        // Initialise the reactor with the start time.
        t2 = m_times[0].StartTime();
        r.SetTime(t2);
        // also reset the contents of the reactor
        r.Fill(*(initmix->Clone()), true);

        // Set up the ODE solver for this run.
        s.Reset(r);

        // Print initial conditions to the console.
        printf("mops: Run number %d of %d.\n", irun+1, m_nruns);
        m_console.PrintDivider();
        consoleOutput(r);

        unsigned int istep;
        double uround = 1.0e-7;
        double **J;

        //Necessary variables for LOI reduction only.
        std::string KeptMech("KeptMech.inp");
        vector<fvector> LOI(s.GetNumSens(), fvector(r.Mech()->GasMech().SpeciesCount()));
        std::ofstream LOIFile;
        std::vector<std::string> rejectSpecies;
        
        if (s.GetLOIStatus() == true){
            LOIFile.open(LOIReduction::buildLOIFileName().c_str());
            s.InitialiseSensMatrix(s.GetNumSens(),r.Mech()->GasMech().SpeciesCount());
            LOIReduction::CreateLOIFile(LOIFile, r.Mech());  
        }
        // Loop over the time intervals.
        unsigned int global_step = 0;
        timevector::const_iterator iint;
        for (iint=m_times.begin(); iint!=m_times.end(); ++iint) {
            // Get the step size for this interval.
            dt = (*iint).StepSize();

            // Set output parameters for this time interval.
            m_output_step = max((int)iint->SplittingStepCount(), 0);
            m_output_iter = max((int)m_niter, 0);

            // Loop over the steps in this interval.
            for (istep=0; istep<iint->StepCount(); ++istep, ++global_step) {
                // Run the solver for this step (timed).
                m_cpu_mark = clock();
                s.Solve(r, t2+=dt, iint->SplittingStepCount(), m_niter,
                        rng, &fileOutput, (void*)this);

                //Set up and solve Jacobian here
                if (s.GetLOIStatus() == true)
                    {
                    if (istep == 0){
                        J = r.CreateJac(r.Mech()->GasMech().SpeciesCount());
                    }
                    r.RateJacobian(t2, r.Mixture()->GasPhase().RawData(), J, uround);
                    LOI = LOIReduction::CalcLOI(J, s.GetSensSolution(s.GetNumSens(), r.Mech()->GasMech().SpeciesCount()), LOI, r.Mech()->GasMech().SpeciesCount(), s.GetNumSens());
                    LOIReduction::SaveLOI(LOI, t2, LOIFile, r.Mech());
                }

                m_runtime += calcDeltaCT(m_cpu_mark);
                // Generate console output.
				#ifdef USE_MPI					//ms785
				if (rank==0)
				#endif
                if (--icon == 0) {
                    consoleOutput(r);
                    icon = m_console_interval;
                }
            }

            // Create a save point at the end of this time
            // interval.

			m_output_filename=m_output_filename_base;

            //@todo Reinstate fractal dimension calculations for
            // the PAH-PP model

            createSavePoint(r, global_step, irun);
            if (s.GetLOIStatus() == true){
                r.DestroyJac(J, r.Mech()->GasMech().SpeciesCount());
            }

            // Write the ensemble or gas-phase files
            if (m_write_ensemble_file) createEnsembleFile(r, global_step, irun);
            //if (m_write_gasphase_file)
        }
        if (s.GetLOIStatus() == true){
            LOIReduction::RejectSpecies(LOI, s.ReturnCompValue(), r.Mech(), rejectSpecies, s.ReturnKeptSpecies());
            r.Mech()->GasMech().WriteReducedMech(KeptMech, rejectSpecies);
        }

        // Print run time to the console.
        printf("mops: Run number %d completed in %.1f s.\n", irun+1, m_runtime);

        // Reset the process jump count
        r.Mech()->ParticleMech().ResetJumpCount();

		// currently this function is limited to PAH-PP model
		// Produce a file named "primary" which stores information of target (criteria are hard-coded) primary particle
		//r.Mech()->ParticleMech().Mass_pah(r.Mixture()->Particles());

	#ifdef USE_MPI

		 closeOutputFile();			//ms785
	#else
	}
	#endif

	#ifdef USE_MPI
	#else
    // Close the output files.
    closeOutputFile();
	#endif
}

// POST-PROCESSING.

void Simulator::PostProcess()
{
	cout << "Simulator::PostProcess() in here" << endl;
    // READ AUXILLIARY INFORMATION.

    // Read auxilliary information about the simulation (mechanism
    // and time intervals).
    Mops::Mechanism mech;
    Mops::timevector times;
    unsigned int ncput = 0;
    vector<string> cput_head; // CPU time headings.
	cout << "Simulator::PostProcess() cput head" << endl;
    readAux(mech, times, ncput, cput_head);
	cout << "Simulator::PostProcess() Aux Read" << endl;
    // SETUP OUTPUT DATA STRUCTURES.

    // Get reference to particle mechanism.
    Sweep::Mechanism &pmech = mech.ParticleMech();
	
    // Calculate number of output points.
    unsigned int npoints = 1; // 1 for initial conditions.
    for(Mops::timevector::const_iterator i=times.begin(); i!=times.end(); ++i) {
        npoints += i->StepCount();
    }

    // Declare chemistry outputs (averages and errors).
    vector<fvector> achem(npoints), echem(npoints);

    // Declare particle stats outputs (averages and errors).
    vector<fvector> astat(npoints), estat(npoints);
    Sweep::Stats::EnsembleStats stats(pmech);

    // Declare particle-phase number of jumps output (averages and errors).
    vector<fvector> appjumps(npoints), eppjumps(npoints);

    // Declare CPU time outputs (averages and errors).
    vector<vector<double> > acpu(npoints), ecpu(npoints);

    // Declare gas-phase rate outputs (averages and errors).
    vector<fvector> agprates(npoints), egprates(npoints);
    vector<fvector> agpfwdrates(npoints), egpfwdrates(npoints);
    vector<fvector> agprevrates(npoints), egprevrates(npoints);
    vector<fvector> agpwdot(npoints), egpwdot(npoints);
    vector<fvector> agpsdot(npoints), egpsdot(npoints); // Added by mm864 

    // Declare particle-phase rate outputs (averages and errors). (At the moment only gas species goes into particle mech)
    vector<fvector> apprates(npoints), epprates(npoints);
    vector<fvector> appwdot(npoints), eppwdot(npoints);

    // Declare data structure for particle tracking data.
    // Runs -> time steps -> particles -> coordinate.
    vector<vector<vector<fvector> > > ptrack(m_nruns);

    // OPEN SIMULATION OUTPUT FILES.

    // Build the simulation input file name.
    string fname = m_output_filename + ".sim";
	std::ostringstream ranstream;
//	ranstream << getpid();
//	string fname = "/scratch/ms785/"+m_output_filename+ranstream.str()+".sim";

    // Open the simulation input file.
    fstream fin(fname.c_str(), ios_base::in | ios_base::binary);

    // Throw error if the output file failed to open.
    if (!fin.good()) {
        throw std::runtime_error("Failed to open file for post-processing "
                                 "(Mops, Simulator::PostProcess).");
    }

	cout << "Simulator::PostProcess() Simulator Input File Openned Read" << endl;
    // READ INITIAL CONDITIONS.

    // The initial conditions were only written to the file
    // once, as they are the same for all runs.
    readGasPhaseDataPoint(fin, mech, achem[0], echem[0], true);
    readParticleDataPoint(fin, pmech, astat[0], estat[0], true);

	cout << "Simulator::PostProcess() GasParticleDataPoint Read" << endl;
    readGasRxnDataPoint(fin, mech,
                        agprates[0], egprates[0],
                        agpfwdrates[0], egpfwdrates[0],
                        agprevrates[0], egprevrates[0],
                        agpwdot[0], egpwdot[0], agpsdot[0], egpsdot[0], // added by mm864
                        true);
	cout << "Simulator::PostProcess() GasRxnDataPoint Read" << endl;
    readPartRxnDataPoint(fin, mech.ParticleMech(),
                         apprates[0], epprates[0],
                         appwdot[0], eppwdot[0],
                         appjumps[0], eppjumps[0],
                         true);
    readCTDataPoint(fin, ncput, acpu[0], ecpu[0], true);
    for(unsigned int irun=0; irun!=m_nruns; ++irun) {
        ptrack[irun].resize(npoints); // Resize particle tracking vector.
    }
    readPartTrackPoint(fin, pmech, ptrack[0][0]);
    for(unsigned int irun=1; irun!=m_nruns; ++irun) {
        ptrack[irun][0].assign(ptrack[0][0].begin(), ptrack[0][0].end());
    }

    // The initial conditions need to be multiplied by the number
    // of runs and iterations in order for the calcAvgConf to give
    // the correct result.
    if (m_output_every_iter) {
        multVals(achem[0], m_nruns*m_niter);
        multVals(astat[0], m_nruns*m_niter);
        multVals(agprates[0], m_nruns*m_niter);
        multVals(agpfwdrates[0], m_nruns*m_niter);
        multVals(agprevrates[0], m_nruns*m_niter);
        multVals(agpwdot[0], m_nruns*m_niter);
	multVals(agpsdot[0], m_nruns*m_niter); // added by mm864
        multVals(apprates[0], m_nruns*m_niter);
        multVals(appjumps[0], m_nruns*m_niter);
        multVals(appwdot[0], m_nruns*m_niter);
        multVals(acpu[0], m_nruns*m_niter);
        multVals(echem[0], m_nruns*m_niter);
        multVals(estat[0], m_nruns*m_niter);
        multVals(egprates[0], m_nruns*m_niter);
        multVals(egpfwdrates[0], m_nruns*m_niter);
        multVals(egprevrates[0], m_nruns*m_niter);
        multVals(egpwdot[0], m_nruns*m_niter);
	multVals(egpsdot[0], m_nruns*m_niter); // added by mm864
        multVals(epprates[0], m_nruns*m_niter);
        multVals(eppjumps[0], m_nruns*m_niter);
        multVals(eppwdot[0], m_nruns*m_niter);
        multVals(ecpu[0], m_nruns*m_niter);
    } else {
        multVals(achem[0], m_nruns);
        multVals(astat[0], m_nruns);
        multVals(agprates[0], m_nruns);
        multVals(agpfwdrates[0], m_nruns);
        multVals(agprevrates[0], m_nruns);
        multVals(agpwdot[0], m_nruns);
	multVals(agpsdot[0], m_nruns); // added by mm864
        multVals(apprates[0], m_nruns);
        multVals(appjumps[0], m_nruns);
        multVals(appwdot[0], m_nruns);
        multVals(acpu[0], m_nruns);
        multVals(echem[0], m_nruns); 
        multVals(estat[0], m_nruns);
        multVals(egprates[0], m_nruns);
        multVals(egpfwdrates[0], m_nruns);
        multVals(egprevrates[0], m_nruns);
        multVals(egpwdot[0], m_nruns);
	multVals(egpsdot[0], m_nruns); // added by mm864
        multVals(epprates[0], m_nruns);
        multVals(eppjumps[0], m_nruns);
        multVals(eppwdot[0], m_nruns);
        multVals(ecpu[0], m_nruns);
    }

    // READ ALL OUTPUT POINTS.

    // Now we must read the reactor conditions at all time points
    // and all runs.
	cout << "postprocessing "<<m_nruns<<" runs"<<endl;
    for(unsigned int irun=0; irun!=m_nruns; ++irun) {
        // Loop over all time intervals.
        unsigned int step = 1;
        for (Mops::timevector::const_iterator iint=times.begin();
             iint!=times.end(); ++iint) {
            // Loop over all time steps in this interval.
            for (unsigned int istep=0; istep!=(*iint).StepCount(); ++istep, ++step) {
                if (m_output_every_iter) {
                    // Loop over all iterations.
                    for(unsigned int iiter=0; iiter!=m_niter; ++iiter) {
                        // Read output point for all iterations for step.
                        readGasPhaseDataPoint(fin, mech, achem[step], echem[step], true);
                        readParticleDataPoint(fin, pmech, astat[step], estat[step], true);

                        readGasRxnDataPoint(fin, mech,
                                            agprates[step], egprates[step],
                                            agpfwdrates[step], egpfwdrates[step],
                                            agprevrates[step], egprevrates[step],
                                            agpwdot[step], egpwdot[step], agpsdot[step], egpsdot[step], // modified by mm864
                                            true);

                        readPartRxnDataPoint(fin, mech.ParticleMech(), apprates[step], epprates[step], appwdot[step], eppwdot[step], appjumps[step], eppjumps[step], true);
                        readCTDataPoint(fin, ncput, acpu[step], ecpu[step], true);
                        readPartTrackPoint(fin, pmech, ptrack[irun][step]);
                    }
                }
                else  {
                    // Read single output point for step.
                    readGasPhaseDataPoint(fin, mech, achem[step], echem[step], true);
                    readParticleDataPoint(fin, pmech, astat[step], estat[step], true);

                    readGasRxnDataPoint(fin, mech,
                                        agprates[step], egprates[step],
                                        agpfwdrates[step], egpfwdrates[step],
                                        agprevrates[step], egprevrates[step],
                                        agpwdot[step], egpwdot[step], agpsdot[step], egpsdot[step], // modified by mm864
                                        true);

                    readPartRxnDataPoint(fin, mech.ParticleMech(), apprates[step], epprates[step], appwdot[step], eppwdot[step], appjumps[step], eppjumps[step], true);
                    readCTDataPoint(fin, ncput, acpu[step], ecpu[step], true);
                    readPartTrackPoint(fin, pmech, ptrack[irun][step]);
                }
            }
        }

    }

    // Close the simulation output file.
    fin.close();

    // CALCULATE AVERAGES AND CONFIDENCE INTERVALS.
    if (m_output_every_iter) {
        calcAvgConf(achem, echem, m_nruns*m_niter);
        calcAvgConf(astat, estat, m_nruns*m_niter);
        calcAvgConf(agprates, egprates, m_nruns*m_niter);
        calcAvgConf(agpfwdrates, egpfwdrates, m_nruns*m_niter);
        calcAvgConf(agprevrates, egprevrates, m_nruns*m_niter);
        calcAvgConf(agpwdot, egpwdot, m_nruns*m_niter);
	calcAvgConf(agpsdot, egpsdot, m_nruns*m_niter); // added by mm864
        calcAvgConf(apprates, epprates, m_nruns*m_niter);
        calcAvgConf(appjumps, eppjumps, m_nruns*m_niter);
        calcAvgConf(appwdot, eppwdot, m_nruns*m_niter);
        calcAvgConf(acpu, ecpu, m_nruns*m_niter);
    } else {
        calcAvgConf(achem, echem, m_nruns);
        calcAvgConf(astat, estat, m_nruns);
        calcAvgConf(agprates, egprates, m_nruns);
        calcAvgConf(agpfwdrates, egpfwdrates, m_nruns);
        calcAvgConf(agprevrates, egprevrates, m_nruns);
        calcAvgConf(agpwdot, egpwdot, m_nruns);
	calcAvgConf(agpsdot, egpsdot, m_nruns); // added by mm864
        calcAvgConf(apprates, epprates, m_nruns);
        calcAvgConf(appjumps, eppjumps, m_nruns);
        calcAvgConf(appwdot, eppwdot, m_nruns);
        calcAvgConf(acpu, ecpu, m_nruns);
    }

    // POST-PROCESS ELEMENT FLUX
    // Element flux must be output before CSV files since writeXXXCSV will change the contents of what it output afterwards
    writeElementFluxOutput(m_output_filename, mech, times, agpfwdrates, agprevrates, achem);

    // Sensitivity output.
    Mops::SensitivityAnalyzer::PostProcess(m_output_filename);

    // OUTPUT TO CSV FILES.

    writeGasPhaseCSV(m_output_filename+"-chem.csv", mech, times, achem, echem);
    writeParticleStatsCSV(m_output_filename+"-part.csv", mech, times, astat, estat);
    writeGasRxnCSV(m_output_filename+"-gp-rates.csv", mech, times, agprates, egprates); // this is for q_i (rate of progress) 
    //writeGasRxnCSV(m_output_filename+"-gp-fwd-rates.csv", mech, times, agpfwdrates, egpfwdrates);
    //writeGasRxnCSV(m_output_filename+"-gp-rev-rates.csv", mech, times, agprevrates, egprevrates);
    writeProdRatesCSV(m_output_filename+"-gp-wdot.csv", mech, times, agpwdot, egpwdot);
    writeSurfaceProdRatesCSV(m_output_filename+"-gp-sdot.csv", mech, times, agpsdot, egpsdot); // added by mm864
    writePartProcCSV(m_output_filename+"-part-rates.csv", mech.ParticleMech(), times, apprates, epprates);
    writeProdRatesCSV(m_output_filename+"-part-wdot.csv", mech, times, appwdot, eppwdot);
    writeCT_CSV(m_output_filename+"-cput.csv", times, acpu, ecpu, cput_head);
    for(unsigned int irun=0; irun!=m_nruns; ++irun) {
        writePartTrackCSV(m_output_filename+"("+cstr(irun)+")-track", mech,
                          times, ptrack[irun]);
    }

    // Only write jump file if the flag has been set.
    if (m_write_jumps) {
        writePartJumpCSV(m_output_filename+"-part-jumps.csv", mech.ParticleMech(), times, appjumps, eppjumps);
    }

    // POST-PROCESS PSLs.

    // Now post-process the ensemble to find interested information, in this case, mass of Xmer
    if (MassSpectra())
        postProcessXmer(mech, times);

    // Now post-process the PSLs.
    postProcessPSLs(mech, times);

    // Now post-process the ensemble to find interested information, in this case, PAH mass distribution of the largest soot aggregate in the ensemnble
    if (m_write_PAH && pmech.WriteBinaryTrees()) {
        // more potential functionality can be added in the below function
        postProcessPAHinfo(mech, times);
        // then output details about the whole particle ensemble
        postProcessPAHPSLs(mech, times);
    }
}


// FILE OUTPUT (protected).

// Opens the simulation output file.
void Simulator::openOutputFile() const
{
    // SIMULATOR OUTPUT FILE
    // Build the simulation output file name.
     string fname = m_output_filename + ".sim";
//	std::ostringstream ranstream;
//	ranstream <<getpid();
	//string fname = "/scratch/ms785/"+m_output_filename+ranstream.str()+".sim";
    // Open the simulation output file.
    m_file.open(fname.c_str(), ios_base::out | ios_base::trunc | ios_base::binary);

    // Throw error if the output file failed to open.
    if (!m_file.good()) {
        throw runtime_error("Failed to open file for simulation "
                            "output (Mops, Simulator::openOutputFile).");
    }

    // SIMULATOR SENSITIVITY OUTPUT FILE
    // Build the simulation output file name.
    string fsenname = m_output_filename + ".sen";

    // Open the sensitivity simulation output file.
    m_senfile.open(fsenname.c_str(), ios_base::out | ios_base::trunc | ios_base::binary);

    // Throw error if the output file failed to open.
    if (!m_senfile.good()) {
        throw runtime_error("Failed to open file for sensitivity simulation "
                            "output (Mops, Simulator::openOutputFile).");
    }
}

// Closes the output file.
void Simulator::closeOutputFile() const
{
    // Close the simulation output file.
    m_file.close();
    // Close the sensitivity output file.
    m_senfile.close();
}

// Writes the gas-phase conditions of the given reactor to
// the binary output file. (No need modification, modification when read) 
void Simulator::outputGasPhase(const Reactor &r) const
{
    // Write gas-phase conditions to file.
    m_file.write(reinterpret_cast<const char*>(&r.Mixture()->GasPhase().RawData()[0]),
                 sizeof(r.Mixture()->GasPhase().RawData()[0]) *
                 r.Mech()->GasMech().SpeciesCount());
    double T = r.Mixture()->GasPhase().Temperature();
    m_file.write((char*)&T, sizeof(T));
    double D = r.Mixture()->GasPhase().Density();
    m_file.write((char*)&D, sizeof(D));
    double P = r.Mixture()->GasPhase().Pressure();
    m_file.write((char*)&P, sizeof(P));
}

// Writes the particle stats to the binary output file.
void Simulator::outputParticleStats(const Reactor &r) const
{
    // Write particle stats to file.
    Sweep::Stats::EnsembleStats stats(r.Mech()->ParticleMech());
    stats.SetStatBoundary(m_statbound);
    r.Mixture()->GetVitalStats(stats);
    stats.Serialize(m_file);
}

// Writes tracked particles to the binary output file.
void Simulator::outputPartTrack(const Reactor &r) const
{
    // Write the number of tracked particles.
    unsigned int n = min(r.Mixture()->ParticleCount(), m_ptrack_count);
    m_file.write((char*)&n, sizeof(n));

    // Output the current time.
    double t = (double)r.Time();
    m_file.write((char*)&t, sizeof(t));

    if (n > 0) {
        // Serialize the particles for tracking
        for (unsigned int i=0; i!=n; ++i) {
            r.Mixture()->Particles().At(i)->Serialize(m_file);
        }
    }
}
// Write sensitivity output to the binary file.
void Simulator::outputSensitivity(const Reactor &r) const
{
}

// Writes the gas-phase reaction rates-of-progress and the
// species molar production rates to the binary output file.
void Simulator::outputGasRxnRates(const Reactor &r) const
{
    if(r.Mech()->GasMech().ReactionCount() > 0) {
        // Calculate the rates-of-progress.
        static fvector rop, rfwd, rrev;
        r.Mech()->GasMech().Reactions().GetRatesOfProgress(r.Mixture()->GasPhase(), rop, rfwd, rrev); // GetRatesOfProgress 6

        // Calculate the molar production rates.
        static fvector wdot, sdot;
        r.Mech()->GasMech().Reactions().GetMolarProdRates(rop, wdot);
	r.Mech()->GasMech().Reactions().GetSurfaceMolarProdRates(rop, sdot); // added by mm864
        // Write rates to the file.
        m_file.write((char*)&rop[0], sizeof(rop[0]) * r.Mech()->GasMech().ReactionCount());
        m_file.write((char*)&rfwd[0], sizeof(rfwd[0]) * r.Mech()->GasMech().ReactionCount());
        m_file.write((char*)&rrev[0], sizeof(rrev[0]) * r.Mech()->GasMech().ReactionCount());
        m_file.write((char*)&wdot[0], sizeof(wdot[0]) * r.Mech()->GasMech().SpeciesCount());
	m_file.write((char*)&sdot[0], sizeof(sdot[0]) * r.Mech()->GasMech().SpeciesCount());
    }
}

// Writes the particle process rates and the
// species molar production rates to the binary output file.
void Simulator::outputPartRxnRates(const Reactor &r) const
{
    if (r.Mech()->ParticleMech().ProcessCount() != 0) {
        // Calculate the process rates.
        static fvector rates;
        r.Mech()->ParticleMech().CalcRates(r.Time(), *r.Mixture(), Geometry::LocalGeometry1d(), rates);

        // Calculate the molar production rates (mol/mol).
        static fvector wdot;
        r.Mech()->ParticleMech().CalcGasChangeRates(r.Time(), *r.Mixture(), Geometry::LocalGeometry1d(), wdot);

        // Calculate the number of jumps (-).
        static fvector jumps;
        r.Mech()->ParticleMech().CalcJumps(r.Time(), *r.Mixture(), Geometry::LocalGeometry1d(), jumps);

        // Now convert from mol/mol to mol/m3.
        fvector::iterator rhodot = wdot.begin()+r.Mech()->GasMech().SpeciesCount()+1;
        for (unsigned int k=0; k!=r.Mech()->GasMech().SpeciesCount(); ++k) {
            wdot[k] = (r.Mixture()->GasPhase().Density() * wdot[k]) +
                      (r.Mixture()->GasPhase().MoleFraction(k) * (*rhodot));
        }

        // Write rates to the file.
        m_file.write((char*)&rates[0], sizeof(rates[0]) * r.Mech()->ParticleMech().ProcessCount());
        m_file.write((char*)&wdot[0], sizeof(wdot[0]) * r.Mech()->GasMech().SpeciesCount());
        m_file.write((char*)&jumps[0], sizeof(jumps[0]) * r.Mech()->ParticleMech().ProcessCount());
    }
}


// FILE OUTPUT.

// Writes a reactor and solver variables to the output file.
void Simulator::fileOutput(unsigned int step, unsigned int iter,
                           const Mops::Reactor &r, const Solver &s,
                           void *sim)
{
    // Cast the void pointer to a Simulator object.
    Simulator *me = static_cast<Simulator*>(sim);

    if (step == me->m_output_step) {
        if (me->m_output_every_iter || (iter == me->m_output_iter)) {
            // Write the gas-phase conditions to the output file.
            me->outputGasPhase(r);

            // Write particle stats to file.
            me->outputParticleStats(r);

            // Write gas-phase reaction rates
            me->outputGasRxnRates(r);

            me->outputPartRxnRates(r);

            // Write CPU times to file.
            s.OutputCT(me->m_file);

            // Do particle tracking output.
            me->outputPartTrack(r);

            // Write sensitivityto file.
            s.OutputSensitivity(me->m_senfile, r, me);
        }
    }
}


// CONSOLE OUTPUT (protected).

// Sets up console output.
void Simulator::setupConsole(const Mops::Mechanism &mech)
{
    vector<string> header;
    m_console_mask.clear();

    // Loop over the column variable names.
    vector<string>::const_iterator i;
    for (i=m_console_vars.begin(); i!=m_console_vars.end(); ++i) {
        if ((*i).compare("RHO")==0 || (*i).compare("rho")==0 ||
            (*i).compare("Rho")==0) {
            // This variable is the mixture density.
            header.push_back("Density");
            m_console_mask.push_back(mech.GasMech().Species().size()+1);
        } else if ((*i).compare("T")==0) {
            // This variable is the mixture temperature.
            header.push_back("T (K)");
            m_console_mask.push_back(mech.GasMech().Species().size());
        } else if ((*i).compare("TIME")==0 || (*i).compare("time")==0 ||
                   (*i).compare("Time")==0) {
            // This variable is the flow time.
            header.push_back("Time (s)");
            m_console_mask.push_back(mech.GasMech().Species().size()+2);
        } else if ((*i).compare("#SP")==0 || (*i).compare("#sp")==0) {
            // Number of stochastic particles.
            header.push_back("#SP");
            m_console_mask.push_back(mech.GasMech().Species().size()+3);
        } else if ((*i).compare("M0")==0 || (*i).compare("m0")==0) {
            // Particle number density.
            header.push_back("M0 (m-3)");
            m_console_mask.push_back(mech.GasMech().Species().size()+4);
        } else if ((*i).compare("FV")==0 || (*i).compare("fv")==0 ||
                   (*i).compare("Fv")==0) {
            // Particle volume fraction.
            header.push_back("Fv");
            m_console_mask.push_back(mech.GasMech().Species().size()+5);
        } else if ((*i).compare("CT")==0 || (*i).compare("ct")==0) {
            // Computation time.
            header.push_back("CPU (s)");
            m_console_mask.push_back(mech.GasMech().Species().size()+6);
        } else {
            // Check for a species name.
            int isp = mech.GasMech().FindSpecies((*i));
            if (isp >= 0) {
                // This is a valid species name.
                header.push_back((*i) + " (mol/m3)");
                m_console_mask.push_back(isp);
            } else {
                // This is an invalid variable.  Just print the first species.
                header.push_back(mech.GasMech().Species()[0]->Name());
                m_console_mask.push_back(0);
            }
        }
    }
	#ifdef USE_MPI
	int rank;
	MPI_Comm_rank(MPI_COMM_WORLD, &rank);
	if (rank==0)
	{
	#endif
    // Print the first header.
    m_console.PrintDivider();
    m_console.PrintRow(header);
    m_console.PrintDivider();

    // Set up the console output class.
    m_console.SetAutoHeader(header);
    m_console.EnableAutoDividers();
	#ifdef USE_MPI
	}
	#endif
}

// Writes output to the console.
void Simulator::consoleOutput(const Mops::Reactor &r) const
{
    // Get output data from gas-phase.
    static vector<double> out;
    r.Mixture()->GasPhase().GetConcs(out);
    out.push_back(r.Mixture()->GasPhase().Temperature());
    out.push_back(r.Mixture()->GasPhase().Density());
    out.push_back(r.Time());

    // Get output data from particles.
    Sweep::Stats::EnsembleStats stats(r.Mech()->ParticleMech());
    stats.SetStatBoundary(m_statbound);
    r.Mixture()->GetVitalStats(stats);
    out.push_back(stats.BasicStats().PCount());
    out.push_back(stats.BasicStats().M0());
    out.push_back(stats.BasicStats().Fv());

    // Get output CPU time.
    double cputime = calcDeltaCT(m_cpu_start);
    out.push_back(cputime);

    // Print data to console.
    m_console.PrintRow(out, m_console_mask);
}


// POST-PROCESSING ROUTINES (protected).

// Writes the auxilliary post-processing information using
// the given file name.  This information is the chemical mechanism
// and the output time intervals.
void Simulator::writeAux(const Mops::Mechanism &mech,
                         const Mops::timevector &times,
                         const Mops::Solver &solv) const
{
    // Build output file name.
    string fname = m_output_filename + ".aux";

    // Output a file for post-processing information (mechanism and
    // time intervals).
    fstream fout;
    fout.open(fname.c_str(), ios_base::out | ios_base::trunc | ios_base::binary);

    // Throw error if the output file failed to open.
    if (!fout.good()) {
        throw runtime_error("Failed to open file for simulation "
                            "output (Mops, Simulator::writeAux).");
    }

    // Write the mechanism to the output file.
    mech.Serialize(fout);

    // Write the time intervals to the output file.
    unsigned int n = times.size();
    fout.write((char*)&n, sizeof(n));
    for (timevector::const_iterator i=times.begin(); i!=times.end(); i++) {
        (*i).Serialize(fout);
    }

    // Write simulator settings.
    Serialize(fout);

    // Write number of CPU times generated by solver.
    unsigned int ncput = solv.CT_Count();
    fout.write((char*)&ncput, sizeof(ncput));

    // Write CPU time headings.
    vector<string> head;
    solv.CT_Names(head);
    for (unsigned int i=0; i!=ncput; ++i) {
        // Write length of heading string.
        unsigned int n = head[i].length();
        fout.write((char*)&n, sizeof(n));
        // write heading string.
        fout.write(head[i].c_str(), n);
    }

    // Close the post-processing info file.
    fout.close();
}

// Reads auxilliary post-processing information using the
// given file name.  This information is the chemical mechanism
// and the output time intervals.
void Simulator::readAux(Mops::Mechanism &mech,
                        Mops::timevector &times,
                        unsigned int &ncput,
                        std::vector<std::string> &cput_head)
{
    // Build input file name.
    string fname = m_output_filename + ".aux";

    // Output the file which contains the simulation mechanism and
    // time intervals.
    fstream fin;
    fin.open(fname.c_str(), ios_base::in | ios_base::binary);

    // Throw error if the file failed to open.
    if (!fin.good()) {
        throw runtime_error("Failed to open file for simulation "
                            "post-processing (Mops, Simulator::readAux).");
    }
	cout << "Simulator::PostProcess() about to mech Deserialize" << endl;
    // Read the mechanism from the file.
    mech.Deserialize(fin);
	cout << "Simulator::PostProcess() mech Deserialize" << endl;
    // Read the time intervals from the file.
    times.clear();
    unsigned int ntimes;
    fin.read(reinterpret_cast<char*>(&ntimes), sizeof(ntimes));
    for (unsigned int i=0; i<ntimes; i++) {
        times.push_back(Mops::TimeInterval(fin));
    }
	cout << "Simulator::PostProcess() mech Time Interval " << endl;
    // Read simulator settings.
    Deserialize(fin);

    // Read number of CPU times generated by solver.
    fin.read(reinterpret_cast<char*>(&ncput), sizeof(ncput));

    // Read CPU time headings.
    cput_head.resize(ncput, "");
    char *str = NULL;
    unsigned int n = 0;
    for (unsigned int i=0; i!=ncput; ++i) {
        // Read length of heading string.
        fin.read(reinterpret_cast<char*>(&n), sizeof(n));
        // Resize temporary character array.
        str = new char[n];
        // Read heading string.
        fin.read(str, n);
        cput_head[i] = string(str, n);
        // Delete temporary character array.
        delete [] str;
    }

    // Close the simulation settings file.
    fin.close();
}

// Reads a gas-phase and surface chemistry data point from the binary file.
// To allow the averages and confidence intervals to be calculated
// the data point is added to a vector of sums, and the squares are
// added to the vector sumsqr if necessary.
void Simulator::readGasPhaseDataPoint(std::istream &in, const Mops::Mechanism &mech,
                                      fvector &sum, fvector &sumsqr, bool calcsqrs)
{
    // Check for valid stream.
    if (in.good()) {
        unsigned int N = mech.GasMech().SpeciesCount();
	unsigned int N_gas = mech.GasMech().GasSpeciesCount();
        // Read the gas-phase conditions.
        fvector y(N, 0.0);
        double T=0.0, D=0.0, P=0.0;

        in.read(reinterpret_cast<char*>(&y[0]), sizeof(y[0])*N);
        in.read(reinterpret_cast<char*>(&T), sizeof(T));
        in.read(reinterpret_cast<char*>(&D), sizeof(D));
        D *= 1.0e-6; // Convert density from m^3 to cm^3.
        in.read(reinterpret_cast<char*>(&P), sizeof(P));

        // Resize vectors.
        sum.resize(N+3, 0.0);
        sumsqr.resize(N+3, 0.0);

        // Calculate sums and sums of square (for average and
        // error calculation).

	// Separated by mm864 

	// Gas species 
        for (unsigned int i=0; i!=N_gas; ++i) {
            // Note conversion to cm-3 from m-3.
            double conc = D * y[i];
            sum[i] += conc;
            if (calcsqrs) sumsqr[i] += conc * conc;
        }

	// Surface species 
	for (unsigned int i=N_gas; i!=N; ++i) {

	string spName = mech.GasMech().GetSpecies(i)->Name(); 
	string phName = mech.GasMech().GetSpecies(spName)->PhaseName();
	double site_d =  mech.GasMech().FindSiteDensity(phName);
	int sp_occ = mech.GasMech().FindSiteOccup(spName);
	// Note conversion to cm-2 from m-2.
            double conc = y[i] * site_d/sp_occ * 1.0e-4;	
            sum[i] += conc;
            if (calcsqrs) sumsqr[i] += conc * conc;
        }

	
        // Calculates sums and sums of squares of temperature, density
        // and pressure.
        sum[N]   += T;
        sum[N+1] += D; // Note conversion to cm-3 from m-3.
        sum[N+2] += P;
        if (calcsqrs) {
            sumsqr[N]   += (T*T);
            sumsqr[N+1] += (D*D);
            sumsqr[N+2] += (P*P);
        }
    }
}

// Reads a CPU timing data from the binary file.
// To allow the averages and confidence intervals to be calculated
// the data point is added to a vector of sums, and the squares are
// added to the vector sumsqr if necessary.
void Simulator::readCTDataPoint(std::istream &in, unsigned int N,
                                fvector &sum, fvector &sumsqr,
                                bool calcsqrs)
{
    // Check for valid stream.
    if (in.good()) {
        // Read the computation times.
        double *cpu = new double[N];
        in.read(reinterpret_cast<char*>(&cpu[0]), sizeof(cpu[0])*N);

        // Resize output vectors.
        sum.resize(N, 0.0);
        sumsqr.resize(N, 0.0);

        // Calculate sums and sums of square (for average and
        // error calculation).
        for (unsigned int i=0; i!=N; ++i) {
            sum[i] += cpu[i];
            if (calcsqrs) sumsqr[i] += (cpu[i] * cpu[i]);
        }

        delete [] cpu;
    }
}

// Reads a particle stats data point from the binary file.
// To allow the averages and confidence intervals to be calculated
// the data point is added to a vector of sums, and the squares are
// added to the vector sumsqr if necessary.
void Simulator::readParticleDataPoint(std::istream &in,
                                      const Sweep::Mechanism &mech,
                                      fvector &sum, fvector &sumsqr,
                                      bool calcsqrs)
{
    // Check for valid stream.
    if (in.good()) {
        // Read the stats.
        Sweep::Stats::EnsembleStats stats(mech);
        stats.Deserialize(in, mech);

        // Get the stats vector.
        fvector s;
        stats.Get(s);

        // Resize vectors.
        sum.resize(s.size(), 0.0);
        sumsqr.resize(s.size(), 0.0);

        // Calculate sums and sums of squares (for average and
        // error calculation).
        for (unsigned int i=0; i!=s.size(); ++i) {
            sum[i] += s[i];
            if (calcsqrs) sumsqr[i] += (s[i] * s[i]);
        }
    }
}

// Reads a gasp-phase reaction rates stats data point from the binary file.
// To allow the averages and confidence intervals to be calculated
// the data point is added to a vector of sums, and the squares are
// added to the vector sumsqr if necessary.
void Simulator::readGasRxnDataPoint(std::istream &in, const Mops::Mechanism &mech,
                                    fvector &rates_sum, fvector &rates_sumsqr,
                                    fvector &fwd_rates_sum, fvector &fwd_rates_sumsqr,
                                    fvector &rev_rates_sum, fvector &rev_rates_sumsqr,
                                    fvector &wdot_sum, fvector &wdot_sumsqr, fvector &sdot_sum, fvector &sdot_sumsqr, 
                                    bool calcsqrs)
{
    // Check for valid stream.
    if (in.good()) {
        // Create vectors into which to read the file data
        const unsigned int rxnCount = mech.GasMech().ReactionCount();
        fvector rop(rxnCount);
        fvector rfwd(rxnCount);
        fvector rrev(rxnCount);
        fvector wdot(mech.GasMech().SpeciesCount());
	fvector sdot(mech.GasMech().SpeciesCount());	

        // Resize vectors passed in as reference arguments.
        rates_sum.resize(rxnCount, 0.0);
        rates_sumsqr.resize(rxnCount, 0.0);
        fwd_rates_sum.resize(rxnCount, 0.0);
        fwd_rates_sumsqr.resize(rxnCount, 0.0);
        rev_rates_sum.resize(rxnCount, 0.0);
        rev_rates_sumsqr.resize(rxnCount, 0.0);
        wdot_sum.resize(mech.GasMech().SpeciesCount(), 0.0);
        wdot_sumsqr.resize(mech.GasMech().SpeciesCount(), 0.0);
	sdot_sum.resize(mech.GasMech().SpeciesCount(), 0.0);
        sdot_sumsqr.resize(mech.GasMech().SpeciesCount(), 0.0);

        // Nothing to read or calculate if there are no reactions
        if(rxnCount > 0) {
            // Get the reaction rates-of-progress vector.
            in.read(reinterpret_cast<char*>(&rop[0]), sizeof(rop[0])*mech.GasMech().ReactionCount());

            // Get the forward reaction rates vector.
            in.read(reinterpret_cast<char*>(&rfwd[0]), sizeof(rop[0])*mech.GasMech().ReactionCount());

            // Get the reverse reaction rates vector.
            in.read(reinterpret_cast<char*>(&rrev[0]), sizeof(rop[0])*mech.GasMech().ReactionCount());

            // Get the species molar production rates.
            in.read(reinterpret_cast<char*>(&wdot[0]), sizeof(wdot[0])*mech.GasMech().SpeciesCount());

	     // Get the species surface molar production rates.
            in.read(reinterpret_cast<char*>(&sdot[0]), sizeof(sdot[0])*mech.GasMech().SpeciesCount());

            // Calculate sums and sums of squares (for average and
            // error calculation).
            for (unsigned int i=0; i!=rop.size(); ++i) {
                rates_sum[i] += rop[i];
                if (calcsqrs) rates_sumsqr[i] += (rop[i] * rop[i]);
            }
            for (unsigned int i=0; i!=rfwd.size(); ++i) {
                fwd_rates_sum[i] += rfwd[i];
                if (calcsqrs) fwd_rates_sumsqr[i] += (rfwd[i] * rfwd[i]);
            }
            for (unsigned int i=0; i!=rrev.size(); ++i) {
                rev_rates_sum[i] += rrev[i];
                if (calcsqrs) rev_rates_sumsqr[i] += (rrev[i] * rrev[i]);
            }
            for (unsigned int i=0; i!=wdot.size(); ++i) {
                wdot_sum[i] += wdot[i];
                if (calcsqrs) wdot_sumsqr[i] += (wdot[i] * wdot[i]);
            }
            for (unsigned int i=0; i!=sdot.size(); ++i) {
                sdot_sum[i] += sdot[i];
                if (calcsqrs) sdot_sumsqr[i] += (sdot[i] * sdot[i]);
            }
		
        }
    }
}

// Reads a particle process rates stats data point from the binary file.
// To allow the averages and confidence intervals to be calculated
// the data point is added to a vector of sums, and the squares are
// added to the vector sumsqr if necessary.
void Simulator::readPartRxnDataPoint(std::istream &in, const Sweep::Mechanism &mech,
                                     fvector &rates_sum, fvector &rates_sumsqr,
                                     fvector &wdot_sum, fvector &wdot_sumsqr,
                                     fvector &jumps_sum, fvector &jumps_sumsqr,
                                     bool calcsqrs)
{
    // Check for valid stream.
    if (in.good() && (mech.ProcessCount() > 0)) {
        // Get the process rates vector.
        fvector rates(mech.ProcessCount());
        in.read(reinterpret_cast<char*>(&rates[0]),
                sizeof(rates[0])*mech.ProcessCount());

        // Get the species molar production rates.
        fvector wdot(mech.Species()->size());
        in.read(reinterpret_cast<char*>(&wdot[0]),
                sizeof(wdot[0])*mech.Species()->size());

        // Get the number of jumps vector
        fvector jumps(mech.ProcessCount());
        in.read(reinterpret_cast<char*>(&jumps[0]),
                sizeof(jumps[0])*mech.ProcessCount());


        // Resize vectors.
        rates_sum.resize(rates.size(), 0.0);
        rates_sumsqr.resize(rates.size(), 0.0);
        wdot_sum.resize(wdot.size(), 0.0);
        wdot_sumsqr.resize(wdot.size(), 0.0);
        jumps_sum.resize(jumps.size(), 0.0);
        jumps_sumsqr.resize(jumps.size(), 0.0);

        // Calculate sums and sums of squares (for average and
        // error calculation).
        for (unsigned int i=0; i!=rates.size(); ++i) {
            rates_sum[i] += rates[i];
            if (calcsqrs) rates_sumsqr[i] += (rates[i] * rates[i]);
        }
        for (unsigned int i=0; i!=wdot.size(); ++i) {
            wdot_sum[i] += wdot[i];
            if (calcsqrs) wdot_sumsqr[i] += (wdot[i] * wdot[i]);
        }
        for (unsigned int i=0; i!=jumps.size(); ++i) {
            jumps_sum[i] += jumps[i];
            if (calcsqrs) jumps_sumsqr[i] += (jumps[i] * jumps[i]);
        }
    }
}

// Reads the tracked particles from the binary file.  The particles are
// processed so that only a vector of vectors is returned, which contains
// the PSL data for each tracked particle at that point.
void Simulator::readPartTrackPoint(std::istream &in,
                                   const Sweep::Mechanism &mech,
                                   std::vector<fvector> &pdata) const
{
    // Check for valid stream.
    if (in.good()) {
        vector<fvector>::iterator i;

        // Read the number of tracked particles.
        unsigned int n = 0;
        in.read(reinterpret_cast<char*>(&n), sizeof(n));

        // Read the output time.
        double t = 0.0;
        in.read(reinterpret_cast<char*>(&t), sizeof(t));

        // Create a particle stats object.
        Sweep::Stats::EnsembleStats stats(mech);

        // Resize output vectors to hold particle data.  Also reset
        // all entries to 0.0.
        if (pdata.size() < m_ptrack_count) pdata.resize(m_ptrack_count);
        for (i=pdata.begin(); i!=pdata.end(); ++i) {
            fill(i->begin(), i->end(), 0.0);
            i->resize(stats.PSL_Count(), 0.0);
        }

        // Read the tracked particles and retrieve the PSL stats
        // using the EnsembleStats class.
        i = pdata.begin();
        for (unsigned int j=0; j!=n; ++j) {
            Sweep::Particle sp(in, mech);
            stats.PSL(sp, mech, (double)t, *(i++), 1.0);
        }
        Sweep::Particle empty(t, mech);
        for (unsigned int j=n; j!=m_ptrack_count; ++j)
        {
            stats.PSL(empty, mech, (double)t, *(i++), 1.0);
        }
    }
}

// Multiplies all values in a vector by a scaling factor.
void Simulator::multVals(fvector &vals, double scale)
{
    for (fvector::iterator i=vals.begin(); i!=vals.end(); ++i) {
        (*i) *= scale;
    }
}

// Takes vectors of vectors of variable sums and sums of squares, which
// are converted into the average values and the CLT confidence intervals
// for these averages.
void Simulator::calcAvgConf(std::vector<fvector> &avg,
                            std::vector<fvector> &err,
                            unsigned int nruns)
{
    const double CONFA = 3.29; // for 99.9% confidence interval.

    // Pre-calc some useful values.
    double invruns = 1.0 / (double)nruns;
//    double invruns_1 = 1.0 / (double)(nruns-1);
    unsigned int npoints = avg.size();

    // Loop over all steps and all variables.
    for (unsigned int step=0; step!=npoints; ++step) {
        for (unsigned int i=0; i!=avg[step].size(); ++i) {
            // Calculate average over all runs.
            avg[step][i] *= invruns;

            if (nruns > 1) {
                // Calculate standard deviation over all runs.
                (err[step][i] *= invruns) -= (avg[step][i] * avg[step][i]);
                // Calculate confidence interval.
                err[step][i] = CONFA * sqrt(abs(err[step][i] * invruns));
            } else {
                err[step][i] = 0.0;
            }
        }
    }
}

// Takes a vector of average values and a vector with the confidence
// bound of each variable and combines them into a single vector:
// BEFORE:
// avg = (a1, a2, a3, ..., aN)
// err = (e1, e2, e3, ..., eN)
// AFTER:
// avg = (a1, e1, a2, e2, a3, e3, ..., aN, eN)
// The step number and time are insert at the beginning of the avg
// vector.
void Simulator::buildOutputVector(unsigned int step, double time,
                                  fvector &avg, const fvector &err)
{
    for (unsigned int i=avg.size(); i!=0; --i) {
        if (i < err.size()) {
            avg.insert(avg.begin()+i, *(err.begin()+i-1));
        } else {
            avg.insert(avg.begin()+i, 0.0);
        }
    }
    avg.insert(avg.begin(), time);
    avg.insert(avg.begin(), step);
}

// Writes gas-phase conditions profile to a CSV file.
void Simulator::writeGasPhaseCSV(const std::string &filename,
                                 const Mechanism &mech,
                                 const timevector &times,
                                 std::vector<fvector> &avg,
                                 const std::vector<fvector> &err)
{
    // Open file for the CSV results.
    CSV_IO csv(filename, true);

    // Write the header row to the gas-phase chemistry CSV file.
    vector<string> head;
    head.push_back("Step");
    head.push_back("Time (s)");
    for (unsigned int isp=0; isp<mech.GasMech().GasSpeciesCount(); ++isp) {
        head.push_back(mech.GasMech().Species(isp)->Name() + " (mol/cm3)");
    }
     for (unsigned int isp=mech.GasMech().GasSpeciesCount(); isp<mech.GasMech().SpeciesCount(); ++isp) {
        head.push_back(mech.GasMech().Species(isp)->Name() + " (mol/cm2)"); // added by mm864
    }	
    head.push_back("T (K)");
    head.push_back("Density (mol/cm3)");
    head.push_back("Pressure (Pa)");
    for (unsigned int i=head.size(); i!=2; --i) {
        head.insert(head.begin()+i, "Err");
    }
    csv.Write(head);

    // Output initial conditions.
    buildOutputVector(0, times[0].StartTime(), avg[0], err[0]);
    csv.Write(avg[0]);

    // Loop over all points, performing output.
    unsigned int step = 1;
    for (timevector::const_iterator iint=times.begin(); iint!=times.end(); ++iint) {
        // Loop over all time steps in this interval.
        double t = iint->StartTime();
        for (unsigned int istep=0; istep<(*iint).StepCount(); ++istep, ++step) {
            t += iint->StepSize();
            buildOutputVector(step, t, avg[step], err[step]);
            csv.Write(avg[step]);
        }
    }

    // Close the CSV files.
    csv.Close();
}

// Writes computation times profile to a CSV file.
void Simulator::writeCT_CSV(const std::string &filename,
                            const timevector &times,
                            std::vector<fvector> &avg,
                            const std::vector<fvector> &err,
                            const std::vector<std::string> &head) const
{
    // Open file for the CSV results.
    CSV_IO csv(filename, true);

    // Write the header row to the CPU time CSV file.
    vector<string> hdr;
    hdr.assign(head.begin(), head.end());
    hdr.insert(hdr.begin(), "Time (s)");
    hdr.insert(hdr.begin(), "Step");
    for (unsigned int i=hdr.size(); i!=2; --i) {
        hdr.insert(hdr.begin()+i, "Err");
    }
    csv.Write(hdr);

    // Output initial conditions.
    buildOutputVector(0, times[0].StartTime(), avg[0], err[0]);
    csv.Write(avg[0]);

    // Loop over all points, performing output.
    unsigned int step = 1;
    for (timevector::const_iterator iint=times.begin(); iint!=times.end(); ++iint) {
        // Loop over all time steps in this interval.
        double t = iint->StartTime();
        for (unsigned int istep=0; istep<(*iint).StepCount(); ++istep, ++step) {
            t += iint->StepSize();
            buildOutputVector(step, t, avg[step], err[step]);
            csv.Write(avg[step]);
        }
    }

    // Close the CSV files.
    csv.Close();
}

// Writes particle stats profile to a CSV file.
void Simulator::writeParticleStatsCSV(const std::string &filename,
                                      const Mechanism &mech,
                                      const timevector &times,
                                      std::vector<fvector> &avg,
                                      const std::vector<fvector> &err)
{
    // Open file for the CSV results.
    CSV_IO csv(filename, true);

    Sweep::Stats::EnsembleStats stats(mech.ParticleMech());

    // Write the header row to the particle stats CSV file.
    vector<string> head;
    head.push_back("Step");
    head.push_back("Time (s)");
    stats.Names(head, 2);
    for (unsigned int i=head.size(); i!=2; --i) {
        head.insert(head.begin()+i, "Err");
    }
    csv.Write(head);

    // Output initial conditions.
    buildOutputVector(0, times[0].StartTime(), avg[0], err[0]);
    csv.Write(avg[0]);

    // Loop over all points, performing output.
    unsigned int step = 1;
    for (timevector::const_iterator iint=times.begin(); iint!=times.end(); ++iint) {
        // Loop over all time steps in this interval.
        double t = iint->StartTime();
        for (unsigned int istep=0; istep<(*iint).StepCount(); ++istep, ++step) {
            t += iint->StepSize();
            buildOutputVector(step, t, avg[step], err[step]);
            csv.Write(avg[step]);
        }
    }

    // Close the CSV files.
    csv.Close();
}

// Writes number of jump events to a CSV file.
void Simulator::writePartJumpCSV(const std::string &filename,
                                const Sweep::Mechanism &mech,
                                const timevector &times,
                                std::vector<fvector> &avg,
                                const std::vector<fvector> &err)
{
    // Open file for the CSV results.
    CSV_IO csv(filename, true);

    // Write the header row to the gas-phase chemistry CSV file.
    vector<string> head;
    head.push_back("Step");
    head.push_back("Time (s)");
    mech.GetProcessNames(head, 2);
    // Add units.
    for (unsigned int i=2; i!=head.size(); ++i) {
        head[i] = head[i] + " (-)";
    }
    // Add error columns.
    for (unsigned int i=head.size(); i!=2; --i) {
        head.insert(head.begin()+i, "Err");
    }


    csv.Write(head);

    // Output initial conditions.
    buildOutputVector(0, times[0].StartTime(), avg[0], err[0]);
    csv.Write(avg[0]);

    // Loop over all points, performing output.
    unsigned int step = 1;
    for (timevector::const_iterator iint=times.begin(); iint!=times.end(); ++iint) {
        // Loop over all time steps in this interval.
        double t = iint->StartTime();
        for (unsigned int istep=0; istep<(*iint).StepCount(); ++istep, ++step) {
            t += iint->StepSize();
            buildOutputVector(step, t, avg[step], err[step]);
            csv.Write(avg[step]);
        }
    }

    // Close the CSV files.
    csv.Close();
}

// Writes gas-phase and surface phase reaction rates profile to a CSV file. (C)
void Simulator::writeGasRxnCSV(const std::string &filename,
                               const Mechanism &mech,
                               const timevector &times,
                               std::vector<fvector> &avg,
                               const std::vector<fvector> &err)
{
    // Open file for the CSV results.
    CSV_IO csv(filename, true);

    // Write the header row to the gas-phase chemistry CSV file.
    vector<string> head;
    head.push_back("Step");
    head.push_back("Time (s)");

	// separated by mm864

	unsigned int gas_react = 0;

   for (unsigned int i =0; i < mech.GasMech().ReactionCount(); ++i){

	if (mech.GasMech().Reactions(i)->IsSURF() == false) // if it is not a surface 
        { gas_react = gas_react + 1; 
        }
    }

    for (unsigned int i=0; i<gas_react; ++i) {
        head.push_back("Rxn " + cstr(i) + " (mol/cm3s)"); // q will be in cm since readData point converts everything to cgs
    }

   for (unsigned int i=gas_react; i<mech.GasMech().ReactionCount(); ++i) {
        head.push_back("Rxn " + cstr(i) + " (mol/cm2s)");
    }	
	
    for (unsigned int i=head.size(); i!=2; --i) {
        head.insert(head.begin()+i, "Err");
    }
    csv.Write(head);

    // Output initial conditions.
    buildOutputVector(0, times[0].StartTime(), avg[0], err[0]);
    csv.Write(avg[0]);

    // Loop over all points, performing output.
    unsigned int step = 1;
    for (timevector::const_iterator iint=times.begin(); iint!=times.end(); ++iint) {
        // Loop over all time steps in this interval.
        double t = iint->StartTime();
        for (unsigned int istep=0; istep<(*iint).StepCount(); ++istep, ++step) {
            t += iint->StepSize();
            buildOutputVector(step, t, avg[step], err[step]);
            csv.Write(avg[step]);
        }
    }

    // Close the CSV files.
    csv.Close();
}

// Writes gas-phase reaction rates profile to a CSV file. // modified by mm864
void Simulator::writeSurfaceProdRatesCSV(const std::string &filename,
                                  const Mechanism &mech,
                                  const timevector &times,
                                  std::vector<fvector> &avg,
                                  const std::vector<fvector> &err)
{
    // Open file for the CSV results.
    CSV_IO csv(filename, true);

    // Write the header row to the gas-phase chemistry CSV file.
    vector<string> head;
    head.push_back("Step");
    head.push_back("Time (s)");
	/*
	* Separated by mm864
	*/

    for (unsigned int isp=0; isp<mech.GasMech().GasSpeciesCount(); ++isp) {
        head.push_back(mech.GasMech().Species(isp)->Name() + " (mol/cm3s)");
    }

    for (unsigned int isp=mech.GasMech().GasSpeciesCount(); isp<mech.GasMech().SpeciesCount(); ++isp) {
        head.push_back(mech.GasMech().Species(isp)->Name() + " (mol/cm2s)"); 
    }
    for (unsigned int i=head.size(); i!=2; --i) {
        head.insert(head.begin()+i, "Err");
    }
    csv.Write(head);

    // Output initial conditions.
    buildOutputVector(0, times[0].StartTime(), avg[0], err[0]);
    csv.Write(avg[0]);

    // Loop over all points, performing output.
    unsigned int step = 1;
    for (timevector::const_iterator iint=times.begin(); iint!=times.end(); ++iint) {
        // Loop over all time steps in this interval.
        double t = iint->StartTime();
        for (unsigned int istep=0; istep<(*iint).StepCount(); ++istep, ++step) {
            t += iint->StepSize();
            buildOutputVector(step, t, avg[step], err[step]);
            csv.Write(avg[step]);
        }
    }

    // Close the CSV files.
    csv.Close();
}

// Writes gas-phase reaction rates profile to a CSV file. 
void Simulator::writeProdRatesCSV(const std::string &filename,
                                  const Mechanism &mech,
                                  const timevector &times,
                                  std::vector<fvector> &avg,
                                  const std::vector<fvector> &err)
{
    // Open file for the CSV results.
    CSV_IO csv(filename, true);

    // Write the header row to the gas-phase chemistry CSV file.
    vector<string> head;
    head.push_back("Step");
    head.push_back("Time (s)");
	/*
	* Separated by mm864
	*/

    for (unsigned int isp=0; isp<mech.GasMech().SpeciesCount(); ++isp) {
        head.push_back(mech.GasMech().Species(isp)->Name() + " (mol/cm3s)");
    }

    for (unsigned int i=head.size(); i!=2; --i) {
        head.insert(head.begin()+i, "Err");
    }
    csv.Write(head);

    // Output initial conditions.
    buildOutputVector(0, times[0].StartTime(), avg[0], err[0]);
    csv.Write(avg[0]);

    // Loop over all points, performing output.
    unsigned int step = 1;
    for (timevector::const_iterator iint=times.begin(); iint!=times.end(); ++iint) {
        // Loop over all time steps in this interval.
        double t = iint->StartTime();
        for (unsigned int istep=0; istep<(*iint).StepCount(); ++istep, ++step) {
            t += iint->StepSize();
            buildOutputVector(step, t, avg[step], err[step]);
            csv.Write(avg[step]);
        }
    }

    // Close the CSV files.
    csv.Close();
}

// Writes particle process rates profile to a CSV file.
void Simulator::writePartProcCSV(const std::string &filename,
                                 const Sweep::Mechanism &mech,
                                 const timevector &times,
                                 std::vector<fvector> &avg,
                                 const std::vector<fvector> &err)
{
    // Open file for the CSV results.
    CSV_IO csv(filename, true);

    // Write the header row to the gas-phase chemistry CSV file.
    vector<string> head;
    head.push_back("Step");
    head.push_back("Time (s)");
    mech.GetProcessNames(head, 2);
    // Add units.
    for (unsigned int i=2; i!=head.size(); ++i) {
        head[i] = head[i] + " (1/m3s)";
    }
    // Add error columns.
    for (unsigned int i=head.size(); i!=2; --i) {
        head.insert(head.begin()+i, "Err");
    }
    csv.Write(head);

    // Output initial conditions.
    buildOutputVector(0, times[0].StartTime(), avg[0], err[0]);
    csv.Write(avg[0]);

    // Loop over all points, performing output.
    unsigned int step = 1;
    for (timevector::const_iterator iint=times.begin(); iint!=times.end(); ++iint) {
        // Loop over all time steps in this interval.
        double t = iint->StartTime();
        for (unsigned int istep=0; istep<(*iint).StepCount(); ++istep, ++step) {
            t += iint->StepSize();
            buildOutputVector(step, t, avg[step], err[step]);
            csv.Write(avg[step]);
        }
    }

    // Close the CSV files.
    csv.Close();
}

// Writes particle tracking for multiple particles to CSV files.
void Simulator::writePartTrackCSV(const std::string &filename,
                                  const Mechanism &mech,
                                  const timevector &times,
                                  std::vector<std::vector<fvector> > &track)
{
    // The track vector<vector<fvector>> should be arranged thus:
    // time-steps / particles / PSL variables.

    // Create an EnsembleStats object to get the PSL variable
    // names vector.
    Sweep::Stats::EnsembleStats stats(mech.ParticleMech());

    // Build the header row vector
    vector<string> head;
    head.push_back("Step");
    head.push_back("Time (s)");
    stats.PSL_Names(head, 2);

    // Determine max. number of particles tracked.
    unsigned int np = 0;
    for (unsigned int i=0; i!=track.size(); ++i) {
        np = max(np, (unsigned int)track[i].size());
    }

    // Open sufficient CSV files for all tracked particles.  Also
    // write the header row and the initial conditions.
    vector<CSV_IO*> csv(track[0].size());
    for (unsigned int i=0; i!=np; ++i) {
        // Open the CSV file for particle i.
        csv[i] = new CSV_IO(filename+"-p"+cstr(i)+".csv", true);
        // Write header row.
        csv[i]->Write(head);
        // Output particle initial conditions.
        track[0][i].insert(track[0][i].begin(), times[0].StartTime());
        track[0][i].insert(track[0][i].begin(), 0.0);
        csv[i]->Write(track[0][i]);
    }

    // Loop over all points, performing output.
    unsigned int step = 1;
    for (timevector::const_iterator iint=times.begin(); iint!=times.end(); ++iint) {
        // Loop over all time steps in this interval.
        double t = iint->StartTime();
        for (unsigned int istep=0; istep!=(*iint).StepCount(); ++istep, ++step) {
            t += iint->StepSize();
            for (unsigned int i=0; i!=track[step].size(); ++i) {
                track[step][i].insert(track[step][i].begin(), t);
                track[step][i].insert(track[step][i].begin(), (double)step);
                csv[i]->Write(track[step][i]);
            }
        }
    }

    // Close the CSV files.
    for (unsigned int i=0; i!=track[0].size(); ++i) {
        csv[i]->Close();
        delete csv[i];
    }
}


// SAVE POINTS.

// Creates a simulation save point.  The save points can be
// used to restart an interrupted simulation, but are primarily
// used as output points for the particle size distributions.
void Simulator::createSavePoint(const Reactor &r, unsigned int step,
                                unsigned int run) const
{
    // Build the save point file name.
    string fname = m_output_filename + "(" + cstr(run) + ")-SP(" +
                   cstr(step) + ").sav";

    // Open the save point file.
    ofstream fout;
    fout.open(fname.c_str(), ios_base::out | ios_base::trunc | ios_base::binary);

    if (fout.good()) {
        fout.write((char*)&step, sizeof(step));
        fout.write((char*)&run, sizeof(run));
        ReactorFactory::Write(r, fout);
        fout.close();
    } else {
        // Throw error if the output file failed to open.
        throw runtime_error("Failed to open file for save point "
                            "output (Mops, Simulator::createSavePoint).");
    }
}

/*!
 * @brief           Writes a binary file containing the ensemble
 *
 * This function is activated with the -ensemble argument when running MOPS.
 * It is to be used to write a binary file containing the ensemble and other
 * useful metadata; which may be re-used in other simulations as an input.
 *
 * The particle model MUST be written to ensure that particles are regenerated
 * with the appropriate deserialisation function. The coagulation kernel is
 * also written, as particles with non-unity weight should not be used in a
 * simulation with DSA coagulation.
 *
 * @param r         Reactor pointer
 * @param step      Step number
 * @param run       Run number
 */
void Simulator::createEnsembleFile(const Reactor &r, unsigned int step,
                                unsigned int run) const
{
    // Build the save point file name.
    string fname = m_output_filename + "(" + cstr(run) + ")-SP(" +
                   cstr(step) + ").ens";

    // Open the save point file.
    ofstream fout;
    fout.open(fname.c_str(), ios_base::out | ios_base::trunc | ios_base::binary);

    if (fout.good()) {

        // First write the particle model
        r.Mixture()->ParticleModel()->Serialize(fout);

        // Now write the coagulation process, assuming only one process
        Sweep::Processes::CoagPtrVector coaglist;
        coaglist = r.Mech()->ParticleMech().Coagulations();
        int id(0);
        id = coaglist[0]->ID();     // Get the ID of the coag process
        fout.write((char*)&id, sizeof(id));

        // Now write the ensemble
        r.Mixture()->Particles().Serialize(fout);

        fout.close();
    } else {
        // Throw error if the output file failed to open.
        throw runtime_error("Failed to open file for ensemble "
                            "output (Mops, Simulator::createEnsembleFile).");
    }
}

// Reads a save point file.
Reactor *const Simulator::readSavePoint(unsigned int step,
                                        unsigned int run,
                                        const Mechanism &mech) const
{
    Reactor *r = NULL;

    // Build the save posint file name.
    string fname = m_output_filename + "(" + cstr(run) + ")-SP(" +
                   cstr(step) + ").sav";

    // Open the save point file.
    ifstream fin;
    fin.open(fname.c_str(), ios_base::in | ios_base::binary);

    if (m_file.good()) {
        // Read the step and run number (for file validation).
        unsigned int fstep=0, frun=0;
        fin.read(reinterpret_cast<char*>(&fstep), sizeof(fstep));
        fin.read(reinterpret_cast<char*>(&frun), sizeof(frun));

        // Check that the input file is valid.
        if (fstep != step) {
            // The file step number does not match!
            throw runtime_error("File step number does not match file name "
                                "(Mops, Simulator::readSavePoint).");
        }
        if (frun != run) {
            // The file run number does not match!
            throw runtime_error("File run number does not match file name "
                                "(Mops, Simulator::readSavePoint).");
        }

        // Deserialize the reactor from the file.
        r = ReactorFactory::Read(fin, mech);

        // Close the input file.
        fin.close();

        return r;
    } else {
        // Throw error if the output file failed to open.
        throw runtime_error("Failed to open file for save point "
                            "input (Mops, Simulator::readSavePoint).");
    }
    return NULL;
}

/*!
 * @brief           Reads an ensemble .ens file.
 *
 * This function is to be used when loading a *.ens file to initialise
 * particles in the system at t=0. Files are specified in the <reactor> block
 * of the mops.inx file in the following manner:
 *     <population>
 *          <file>silica-fm(0)-SP(100).ens</file>
 *          <m0>3.0e15</m0>
 *     </population>
 *
 * @param r         Reactor pointer
 * @param fname     Filename to be loaded
 * @return          Pointer list of new particles for the ensemble
 */
Sweep::PartPtrList Simulator::ReadEnsembleFile(Reactor &r, const string fname) {
    // Open the save point file.
    ifstream fin;
    fin.open(fname.c_str(), ios_base::in | ios_base::binary);

    // Create empty particle pointer list
    Sweep::PartPtrList particles;

    if (m_file.good()) {

        // First read-in and check the particle model
        Sweep::Mechanism::ParticleModel filemodel;      // model to be loaded
        filemodel.Deserialize(fin);
        if (filemodel.AggModel() == r.Mech()->ParticleMech().AggModel()) {
            std::cout << "parser: correct particle model found!\n";
        } else {
            throw runtime_error("Wrong particle model specified in sweep.xml!");
        }

        // For binary-tree based particles, check that the tree status is the same.
        if (filemodel.WriteBinaryTrees() == r.Mech()->ParticleMech().WriteBinaryTrees()) {
            std::cout << "parser: binary tree status okay!\n";
        } else {
            throw runtime_error("Wrong binary tree output flag in mops.inx.");
        }

        // Now, check the coagulation kernel, assuming only one coagulation process
        int id(0);
        fin.read(reinterpret_cast<char*>(&id), sizeof(id));
        if (checkCoagulationKernel(id, r.Mech()->ParticleMech().Coagulations()[0]->ID())) {
            std::cout << "parser: coagulation process okay!\n";
        } else {
            throw runtime_error("Conflicting coagulation kernel specification!");
        }

        // Now it's time to load the particle ensemble.
        Sweep::Ensemble fileensemble;
        fileensemble.Deserialize(fin, *r.Mixture()->ParticleModel());

        // Verify that N_{file} <= N_{max}
        if (fileensemble.Count() <= r.Mixture()->Particles().Capacity()) {
            // begin adding the particles of fileensemble to the simulation's ensemble
            Sweep::Particle *sp;
            for (unsigned int i(0); i != fileensemble.Count(); ++i) {
                // note we need to use Clone, because fileensemble will be deleted once
                // we leave the scope of this function.
                sp = fileensemble.At(i)->Clone();
                particles.push_back(sp);
            }
        } else {
            throw runtime_error("Too many particles in file's ensemble!");
        }

        // Close the input file.
        fin.close();

    } else {
        // Throw error if the output file failed to open.
        throw runtime_error("Failed to open ensemble file "
                            "input (Mops, Simulator::readEnsembleFile).");
    }

    return particles;
}

/*!
 * @brief           Helper function to determine if coag kernels are compatible
 *
 * This is here to check if, upon loading an ensemble, that the old and new
 * coagulation kernels are compatible. There are four cases:
 * 1: WPM -> WPM
 * 2: WPM -> DSA
 * 3: DSA -> DSA
 * 4: DSA -> WPM
 * Of these, only number 2 doesn't work. This is because all of the DSA coag
 * kernel calculations assume particles have equal weight.
 *
 * @param old_id    ProcessType ID of binary file's coagulation mechanism
 * @param this_id   ProcessType ID of this simulation
 * @return          Boolean indicating if kernels are compatible
 */
bool Simulator::checkCoagulationKernel(int old_id, int this_id) const {
    bool ans(false);
    if (old_id == Sweep::Processes::Weighted_Additive_Coagulation_ID
            || old_id == Sweep::Processes::Weighted_Constant_Coagulation_ID
            || old_id == Sweep::Processes::Weighted_Transition_Coagulation_ID
            || old_id == Sweep::Processes::Transition_Coagulation_ID) {
        if (old_id == this_id) {
            // This is fine, we've got the same kernel
            ans = true;
        } else {
            if (this_id == Sweep::Processes::Additive_Coagulation_ID
                    || this_id == Sweep::Processes::Constant_Coagulation_ID
                    || this_id == Sweep::Processes::Transition_Coagulation_ID) {
                // Uh oh.. we've gone WPM -> DSA
                ans = false;
            } else {
                // This is fine, we've gone WPMi -> WPMj
                ans = true;
            }
        }
    }
    return ans;
}

// Processes the PSLs at each save point into single files.
void Simulator::postProcessPSLs(const Mechanism &mech,
                                const timevector &times) const
{
    Reactor *r = NULL;
    unsigned int step = 0;
    fvector psl;
    vector<fvector> ppsl;

    // Get reference to the particle mechanism.
    const Sweep::Mechanism &pmech = mech.ParticleMech();

    // Create an ensemble stats object.
    Sweep::Stats::EnsembleStats stats(pmech);

    // Build header row for PSL CSV output files.
    vector<string> header;
    stats.PSL_Names(header);

    // Open output files for all PSL save points.  Remember to
    // write the header row as well.
    vector<CSV_IO*> out(times.size(), NULL);
    for (unsigned int i=0; i!=times.size(); ++i) {
        double t = times[i].EndTime();
        out[i] = new CSV_IO();
        out[i]->Open(m_output_filename + "-psl(" +
                    cstr(t) + "s).csv", true);
        out[i]->Write(header);
    }

    // Loop over all time intervals.
    for (unsigned int i=0; i!=times.size(); ++i) {
        // Calculate the total step count after this interval.
        step += times[i].StepCount();

        // Loop over all runs.
        for (unsigned int irun=0; irun!=m_nruns; ++irun) {
            // Read the save point for this step and run.
            r = readSavePoint(step, irun, mech);

            if (r != NULL) {
                double scale = (double)m_nruns;
                if (m_output_every_iter) scale *= (double)m_niter;

                // Get PSL for all particles.
                for (unsigned int j=0; j!=r->Mixture()->ParticleCount(); ++j) {
                    // Get PSL.
                    stats.PSL(*(r->Mixture()->Particles().At(j)), mech.ParticleMech(),
                              times[i].EndTime(), psl,
                              1.0/(r->Mixture()->SampleVolume()*scale));
                    // Output particle PSL to CSV file.
                    out[i]->Write(psl);
                }

                // Draw particle images for tracked particles.
                unsigned int n = min(m_ptrack_count,r->Mixture()->ParticleCount());
                for (unsigned int j=0; j!=n; ++j) {
                    double t = times[i].EndTime();
                    string fname = m_output_filename + "-tem(" + cstr(t) +
                                   "s, " + cstr(j) + ").pov";
                    std::ofstream file;
                    file.open(fname.c_str());

                    r->Mixture()->Particles().At(j)->writeParticlePOVRAY(file);

                    file.close();
                }

                delete r;
            } else {
                // Throw error if the reactor was not read.
                throw runtime_error("Unable to read reactor from save point "
                                    "(Mops, ParticleSolver::postProcessPSLs).");
            }
        }
    }

    // Close output CSV files.
    for (unsigned int i=0; i!=times.size(); ++i) {
        out[i]->Close();
        delete out[i];
    }
}

// Processes the PAH-PSLs at each save point into single files.
void Simulator::postProcessPAHPSLs(const Mechanism &mech,
                                const timevector &times) const
{
    Reactor *r = NULL;
    unsigned int step = 0;
    std::vector<std::vector<double> > temp_PAH;

    // Get reference to the particle mechanism.
    const Sweep::Mechanism &pmech = mech.ParticleMech();
    double den = pmech.Components(0)->Density();

        // postProcessXmer is only designed for PAH-PP model
    if (pmech.AggModel() == Sweep::AggModels::PAH_KMC_ID){
        // Build header row for CSV output files.
        vector<string> header;
        vector<string> separator;

        // add the name for the columns
        header.push_back("Index");
        header.push_back("#C");   // #C represent the num of Carbon
        header.push_back("#H");
        header.push_back("#Rings6");
        header.push_back("#Rings5");
        header.push_back("#EdgeC");
        header.push_back("Mass(u)");
        header.push_back("Mass(kg)");
        header.push_back("PAHCollDiameter (m)");
        header.push_back("PAH denbsity (kg/m3)");
        header.push_back("PAH volume (m3)");
        header.push_back("diameter (m)");
        header.push_back("collision diameter (m)");
        header.push_back("time created (s)");
        header.push_back("PAH_ID");


        // Open output files for all PSL save points.  Remember to
        // write the header row as well.
        vector<CSV_IO*> out(times.size(), NULL);
        for (unsigned int i=0; i!=times.size(); ++i) {
            double t = times[i].EndTime();
            out[i] = new CSV_IO();
            out[i]->Open(m_output_filename + "-postprocess-PAH(" +
                        cstr(t) + "s).csv", true);
            out[i]->Write(header);
        }

        // Loop over all time intervals.
        for (unsigned int i=0; i!=times.size(); ++i) {
            // Calculate the total step count after this interval.
            step += times[i].StepCount();

            // Loop over all runs.
            for (unsigned int irun=0; irun!=m_nruns; ++irun) {
                // Read the save point for this step and run.
                r = readSavePoint(step, irun, mech);
                //create separator to distinguish the results of independant runs
                separator.push_back(cstr(irun+1)+"runs");
                out[i]->Write(separator);
                separator.clear();

                if (r != NULL) {
                    double scale = (double)m_nruns;
                    if (m_output_every_iter) scale *= (double)m_niter;

                    // Get PSL for all particles.
                    for (unsigned int j=0; j!=r->Mixture()->ParticleCount(); ++j) {

                        Sweep::Particle* sp=r->Mixture()->Particles().At(j);
                        Sweep::AggModels::PAHPrimary *pah = dynamic_cast<Sweep::AggModels::PAHPrimary*>(sp->Primary());
                        // store the mass of individual PAH within the selected particle in the vector temp_PAH
                        pah->OutputPAHPSL(temp_PAH, j, den);
                        // check whether it is a gasphase PAH, yes set index to -1
                        if (pah->Numprimary()==1 && pah->NumPAH()==1)
                            temp_PAH[0][0]=-1;

                        // Output particle PSL to CSV file.
                        for (size_t ii = 0; ii!=temp_PAH.size(); ++ii) 
                            out[i]->Write(temp_PAH[ii]);
                        // temp_PAH must be cleared before next output
                        temp_PAH.clear();
                    }

                    delete r;
                } else {
                    // Throw error if the reactor was not read.
                    throw runtime_error("Unable to read reactor from save point "
                                        "(Mops, ParticleSolver::postProcessPSLs).");
                }
            }
        }

        // Close output CSV files.
        for (unsigned int i=0; i!=times.size(); ++i) {
            out[i]->Close();
            delete out[i];
        }
    }
}

template<template <typename> class P = std::greater >
struct compare_pair_second {
    template<class T1, class T2> bool operator()(const std::pair<T1, T2>& left, const std::pair<T1, T2>& right) {
        return P<T2>()(left.second, right.second);
    }
};

void Simulator::postProcessPAHinfo(const Mechanism &mech,
                                const timevector &times) const
{
    Reactor *r = NULL;
    fvector temp;//use to hold all the psl information
    vector<unsigned int> temp_max; 
    fvector temp_PAH_mass;  // store number density of each Xmer
<<<<<<< HEAD
    double max_mass=0.0;
    pair<unsigned int, double> m_index_mass;
    vector<pair<unsigned int, double> > index_mass;
=======
    //real max_mass=0.0;
    pair<unsigned int, real> m_index_mass;
    vector<pair<unsigned int, real> > index_mass;
>>>>>>> 702d41d9
    // Get reference to the particle mechanism.
    const Sweep::Mechanism &pmech = mech.ParticleMech();

    // postProcessXmer is only designed for PAH-PP model
    if (pmech.AggModel() == Sweep::AggModels::PAH_KMC_ID){

        // Create an ensemble stats object.
        Sweep::Stats::EnsembleStats stats(pmech);

        // Open output files for all PSL save points.  Remember to
        // write the header row as well.
        vector<CSV_IO*> out(times.size(), NULL);


        unsigned int step = 0;
        for (unsigned int i=0; i!=times.size(); ++i) {
            double t = times[i].EndTime();
            out[i] = new CSV_IO();
            out[i]->Open(m_output_filename + "-PAH-mass-within-largest-agg(" +
                        cstr(t) + "s).csv", true);
        }

        // Loop over all time intervals.
        for (unsigned int i=0; i!=times.size(); ++i) {
            // Calculate the total step count after this interval.
            step += times[i].StepCount();

            // Loop over all runs.
            for (unsigned int irun=0; irun!=m_nruns; ++irun) {
                // Read the save point for this step and run.
                r = readSavePoint(step, irun, mech);

                if (r != NULL) {
                    double scale = (double)m_nruns;
                    if (m_output_every_iter) scale *= (double)m_niter;
                    // Get PSL for all particles.
                    for (unsigned int j = 0; j != r->Mixture()->ParticleCount(); ++j) 
                    {
                        // Get PSL.
                        stats.PSL(*(r->Mixture()->Particles().At(j)), mech.ParticleMech(),
                                    times[i].EndTime(), temp,
                                    1.0/(r->Mixture()->SampleVolume()*scale));
                        //temp[11]=>num of PAH
                        //temp[13]=>num of C, temp[14]=>num of H
                        double mass = 12 * temp[13] + temp[14];
                        // store the index and the mass in a vector of pair
                        m_index_mass = make_pair(j, mass);
                        index_mass.push_back(m_index_mass);

                    }
                    // find the largest soot aggregate by sorting the vecotr
                    std::sort(index_mass.begin(), index_mass.end(), compare_pair_second<std::greater>());
                    // the last element in the temp_max shoule be the index of the largest particle in the ensemble
                    // before finding the largest particle, we have to make sure there are particles in the ensemble.
                    if (index_mass.size()!=0)
                    {
                        // count represents that the number of structures of particles (individual PAHs) will be serialized. 
                        // By default, the 10 largest particle is selected. 
                        // But if the num of particle in the ensemble is less than 10. count is modifed accordingly.
                        unsigned int count(0);
                        if (index_mass.size() > 10)
                            count = 10;
                        else count = index_mass.size();

                        for (size_t pp = 0;pp != count; ++pp) {
                            Sweep::Particle* sp=r->Mixture()->Particles().At(index_mass[pp].first);
                        Sweep::AggModels::PAHPrimary *pah = dynamic_cast<Sweep::AggModels::PAHPrimary*>(sp->Primary());
                        // store the mass of individual PAH within the selected particle in the vector temp_PAH_mass
                        pah->mass_PAH(temp_PAH_mass);
                        // Output particle info to CSV file.
                        out[i]->Write(temp_PAH_mass);
                        temp_PAH_mass.clear();
                        }
                    }
                    // clear the temp varialbe
                    index_mass.clear();
                    //max_mass=0;
                    temp_PAH_mass.clear();
                    temp_max.clear();
                    delete r;
                } else {
                    // Throw error if the reactor was not read.
                    throw runtime_error("Unable to read reactor from save point "
                                        "(Mops, ParticleSolver::postProcessXmer).");
                }
            }
        }
        // Close output CSV files.
        for (unsigned int i=0; i!=times.size(); ++i) {
            out[i]->Close();
            delete out[i];
        }
    }
}

//void Simulator::postProcessXmer(const Mechanism &mech,
//                                const timevector &times) const
//{
//    Reactor *r = NULL;
//    fvector temp;//use to hold all the psl information
//    fvector psl_xmer; // store information of Xmer in ensemble and then dump them to a file
//    fvector m0_xmer;  // store number density of each Xmer
//    fvector m_mass;
//    fvector m_m0;
//    std::vector<std::vector<double> > m_allmass;
//    std::vector<std::vector<double> > m_allm0;
//    // Get reference to the particle mechanism.
//    const Sweep::Mechanism &pmech = mech.ParticleMech();
//
//    // postProcessXmer is only designed for PAH-PP model
//    if (pmech.AggModel() == Sweep::AggModels::PAH_KMC_ID){
//
//        // Create an ensemble stats object.
//        Sweep::Stats::EnsembleStats stats(pmech);
//
//        // Open output files for all PSL save points.  Remember to
//        // write the header row as well.
//        vector<CSV_IO*> out(times.size(), NULL);
//
//        // start with monomer and end with trimer currently
//        for (int k = 0; k!=3 ;++k) {
//            unsigned int step = 0;
//            for (unsigned int i=0; i!=times.size(); ++i) {
//                double t = times[i].EndTime();
//                out[i] = new CSV_IO();
//                out[i]->Open(m_output_filename + "-" + cstr(k+1) +"mer-(" +
//                            cstr(t) + "s).csv", true);
//            }
//
//            // Loop over all time intervals.
//            for (unsigned int i=0; i!=times.size(); ++i) {
//                // Calculate the total step count after this interval.
//                step += times[i].StepCount();
//
//                // Loop over all runs.
//                for (unsigned int irun=0; irun!=m_nruns; ++irun) {
//                    // Read the save point for this step and run.
//                    r = readSavePoint(step, irun, mech);
//
//                    //particle count and number density of ensemble
//                    double Pcount = r->Mixture()->ParticleCount();
//                    double PM0 = r->Mixture()->ParticleCount() / r->Mixture()->SampleVolume();
//
//                    if (r != NULL) {
//                        double scale = (double)m_nruns;
//                        if (m_output_every_iter) scale *= (double)m_niter;
//                        // Get PSL for all particles.
//                        for (unsigned int j = 0; j != Pcount; ++j) {
//                            // Get PSL.
//                            stats.PSL(*(r->Mixture()->Particles().At(j)), mech.ParticleMech(),
//                                        times[i].EndTime(), temp,
//                                        1.0/(r->Mixture()->SampleVolume()*scale));
//                            if ( (k+1) == temp[11]){//temp[11]=>num of PAH
//                                //temp[13]=>num of C, temp[14]=>num of H
//                                double mass = 12 * temp[13] + temp[14];
//                                // currently only mass <= 2000 are interested in mass spectra.
//                                if (mass<=2000) psl_xmer.push_back(mass);
//                            }
//                        }
//                        delete r;
//                        // calculate m0 for each xmer, used for single run
//                        calculateM0(psl_xmer,m0_xmer,Pcount,PM0);
//                    } else {
//                        // Throw error if the reactor was not read.
//                        throw runtime_error("Unable to read reactor from save point "
//                                            "(Mops, ParticleSolver::postProcessXmer).");
//                    }
//                    if (psl_xmer.size()  == m0_xmer.size()) {
//                        m_mass.insert(m_mass.end(),psl_xmer.begin(), psl_xmer.end());
//                        m_allmass.push_back(psl_xmer);
//                        m_allm0.push_back(m0_xmer);
//                        psl_xmer.clear();
//                        m0_xmer.clear();
//                    } else {
//                        // Throw error if the size of vector differ.
//                        throw runtime_error("size of psl_xmer is different form that of m0_xmer, the analysis of xmer information fails"
//                                            "(Mops, ParticleSolver::postProcessXmer).");
//                    }
//
//                }
//                // calculate m0 for xmer, used for multiple runs
//                calculateM0(m_mass, m_m0, m_allmass, m_allm0);
//                // Output particle PSL to CSV file.
//                if (m_mass.size() != m_m0.size()) 
//                    throw runtime_error("size of m_mass is different form that of m_m0, the analysis of xmer information fails" 
//                                        "when trying to calculate mo for multiple runs (Mops, ParticleSolver::postProcessXmer).");
//                out[i]->Write(m_mass);
//                out[i]->Write(m_m0);
//                m_allm0.clear();
//                m_allmass.clear();
//                m_mass.clear();
//                m_m0.clear();
//            }
//
//            // Close output CSV files.
//            for (unsigned int i=0; i!=times.size(); ++i) {
//                out[i]->Close();
//                delete out[i];
//            }
//        }
//    }
//}

void Simulator::postProcessXmer(const Mechanism &mech,
                                const timevector &times) const
{
    Reactor *r = NULL;
    fvector temp;//use to hold all the psl information
    fvector psl_xmer; // store information of Xmer in ensemble and then dump them to a file
    fvector m0_xmer;  // store number density of each Xmer
    fvector m_mass;
    fvector m_m0;
    std::vector<std::vector<double> > m_allmass;
    std::vector<std::vector<double> > m_allm0;
    // Get reference to the particle mechanism.
    const Sweep::Mechanism &pmech = mech.ParticleMech();

    // postProcessXmer is only designed for PAH-PP model
    if (pmech.AggModel() == Sweep::AggModels::PAH_KMC_ID){

        // Create an ensemble stats object.
        Sweep::Stats::EnsembleStats stats(pmech);

        // Open output files for all PSL save points.  Remember to
        // write the header row as well.
        vector<CSV_IO*> out(times.size(), NULL);

        // start with monomer and end with trimer currently
        for (int k = 0; k!=MassSpectraXmer() ;++k) {
            unsigned int step = 0;
            if (MassSpectraEnsemble()){
                for (unsigned int i=0; i!=times.size(); ++i) {
                    double t = times[i].EndTime();
                    out[i] = new CSV_IO();
                    out[i]->Open(m_output_filename + "-mass-spectra-(" +
                                cstr(t) + "s).csv", true);
                }
            }
            else {
                for (unsigned int i=0; i!=times.size(); ++i) {
                    double t = times[i].EndTime();
                    out[i] = new CSV_IO();
                    out[i]->Open(m_output_filename + "-" + cstr(k+1) +"mer-(" +
                                cstr(t) + "s).csv", true);
                }
            }
            // Loop over all time intervals.
            for (unsigned int i=0; i!=times.size(); ++i) {
                // Calculate the total step count after this interval.
                step += times[i].StepCount();

                // Loop over all runs.
                for (unsigned int irun=0; irun!=m_nruns; ++irun) {
                    // Read the save point for this step and run.
                    r = readSavePoint(step, irun, mech);

                    //particle count and number density of ensemble
                    double Pcount = r->Mixture()->ParticleCount();
                    double PM0 = r->Mixture()->ParticleCount() / r->Mixture()->SampleVolume();

                    if (r != NULL) {
                        double scale = (double)m_nruns;
                        if (m_output_every_iter) scale *= (double)m_niter;
                        // Get PSL for all particles.
                        for (unsigned int j = 0; j != Pcount; ++j) {
                            // Get PSL.
                            stats.PSL(*(r->Mixture()->Particles().At(j)), mech.ParticleMech(),
                                        times[i].EndTime(), temp,
                                        1.0/(r->Mixture()->SampleVolume()*scale));
                            //temp[11]=>num of PAH, temp[15]=>num of primary particles
                            //temp[13]=>num of C, temp[14]=>num of H
                            double mass = 12 * temp[13] + temp[14];
                            // generate Mass spectra for the whole ensemble
                            if (MassSpectraEnsemble())    psl_xmer.push_back(mass);
                            else {
                                if ((k+1) == temp[11] && 1 == temp[15])    psl_xmer.push_back(mass);
                                else {
                                    Sweep::Particle* sp=r->Mixture()->Particles().At(j);
                                    Sweep::AggModels::PAHPrimary *pah = dynamic_cast<Sweep::AggModels::PAHPrimary*>(sp->Primary());
                                    // if including the xmers in the soot aggregate
                                    //if (MassSpectraFrag())
                                    //pah->FindXmer(psl_xmer,k+1);
                                    if (MassSpectraFrag()&& k<=1 && temp[11]>3 && 1 == temp[15])
                                        pah->Fragtest(psl_xmer, k, pmech.Mode(),pmech.Threshold());
                                }
                            }
                        }
                        delete r;
                        // calculate m0 for each xmer, used for single run
                        calculateM0(psl_xmer,m0_xmer,Pcount,PM0);
                    } else {
                        // Throw error if the reactor was not read.
                        throw runtime_error("Unable to read reactor from save point "
                                            "(Mops, ParticleSolver::postProcessXmer).");
                    }
                    if (psl_xmer.size()  == m0_xmer.size()) {
                        m_mass.insert(m_mass.end(),psl_xmer.begin(), psl_xmer.end());
                        m_allmass.push_back(psl_xmer);
                        m_allm0.push_back(m0_xmer);
                        psl_xmer.clear();
                        m0_xmer.clear();
                    } else {
                        // Throw error if the size of vector differ.
                        throw runtime_error("size of psl_xmer is different form that of m0_xmer, the analysis of xmer information fails"
                                            "(Mops, ParticleSolver::postProcessXmer).");
                    }

                }
                // calculate m0 for xmer, used for multiple runs
                calculateM0(m_mass, m_m0, m_allmass, m_allm0);
                // Output particle PSL to CSV file.
                if (m_mass.size() != m_m0.size()) 
                    throw runtime_error("size of m_mass is different form that of m_m0, the analysis of xmer information fails" 
                                        "when trying to calculate mo for multiple runs (Mops, ParticleSolver::postProcessXmer).");
                out[i]->Write(m_mass);
                out[i]->Write(m_m0);
                m_allm0.clear();
                m_allmass.clear();
                m_mass.clear();
                m_m0.clear();
            }

            // Close output CSV files.
            for (unsigned int i=0; i!=times.size(); ++i) {
                out[i]->Close();
                delete out[i];
            }
        }
    }
}

void Mops::calculateM0(fvector &m_xmer, fvector &m_M0, double Pcount, double PM0) 
{
    fvector temp(m_xmer.begin(), m_xmer.end());

    sort(m_xmer.begin(), m_xmer.end());
    fvector::iterator it;
    it = unique (m_xmer.begin(), m_xmer.end());
    m_xmer.resize(it-m_xmer.begin());
    
    for (unsigned i = 0 ; i != m_xmer.size() ; ++i)
        m_M0.push_back(count(temp.begin(),temp.end(),m_xmer[i])* PM0 / Pcount);
}

void Mops::calculateM0(fvector &m_mass, fvector &m_m0, std::vector<std::vector<double> > &m_allmass, std::vector<std::vector<double> > &m_allm0)
{
    // remove redundant value, only unique ones are left
    sort(m_mass.begin(), m_mass.end());
    fvector::iterator it;
    it = unique (m_mass.begin(), m_mass.end());
    m_mass.resize(it-m_mass.begin());

    for (size_t i = 0; i != m_mass.size(); ++i){
        double sum = 0.0;
        for (size_t j = 0; j !=m_allmass.size(); ++j){
            it = find(m_allmass[j].begin(),m_allmass[j].end(),m_mass[i]);
            size_t m_index = distance(m_allmass[j].begin(),it);
            if (it != m_allmass[j].end()) sum+=m_allm0[j][m_index];
        }
        m_m0.push_back(sum/m_allmass.size());
    }
}

// Writes element fluxes to FluxViewer format.
void Simulator::writeElementFluxOutput(const std::string &filename,
                               const Mechanism &mech,
                               const timevector &times,
                               const std::vector<fvector> &agpfwdrates,
                               const std::vector<fvector> &agprevrates,
                               const std::vector<fvector> &achem)
{
    if(mech.GasMech().ReactionCount() > 0) {
        Mops::fvector atemperatures;
        for (unsigned int i = 0; i < achem.size(); i++) {
            atemperatures.push_back(achem.at(i).at(achem.at(i).size() - 3));
        }
        FluxAnalyser fa(mech, times, agpfwdrates, agprevrates, atemperatures);
        for (unsigned int i = 0; i < mech.GasMech().ElementCount(); i++) {
            for (unsigned int j = 0; j < m_flux_elements.size(); j++) {
                if (mech.GasMech().Elements(i)->Name().compare(Strings::convertToCaps(m_flux_elements.at(j))) == 0) {
                    fa.addElement(*mech.GasMech().Elements(i));
                }
            }
        }
        fa.writeFluxes(filename, true);
    }
}

// Add element for flux analysis postprocessor
void Simulator::AddFluxElement(const std::string &elem_str)
{
    m_flux_elements.push_back(elem_str);
}

// Clear element list for flux analysis postprocessor
void Simulator::ClearFluxElements()
{
    m_flux_elements.clear();
}

// COMPUTATION TIME CALCULATION.

// Calculates the time duration from a time mark to the
// current time.
double Simulator::calcDeltaCT(double markt) const
{
    return (double)(clock() - markt) / (double)CLOCKS_PER_SEC;
}


// READ/WRITE/COPY FUNCTIONS.

// Writes the simulator to a binary data stream.
void Simulator::Serialize(std::ostream &out) const
{
    const unsigned int trueval  = 1;
    const unsigned int falseval = 0;

    if (out.good()) {
        // Output the version ID (=0 at the moment).
        const unsigned int version = 0;
        out.write((char*)&version, sizeof(version));

        // Write number of runs.
        unsigned int n = (unsigned int)m_nruns;

		#ifdef USE_MPI							//ms785
		int numprocs;
		MPI_Comm_size(MPI_COMM_WORLD, &numprocs);
		n = numprocs;
		#endif

        out.write((char*)&n, sizeof(n));

        // Number of internal solver iterations to perform.
        n = (unsigned int)m_niter;
        out.write((char*)&n, sizeof(n));

        // Max. number of stochastic particles in sweep.
        n = (unsigned int)m_pcount;
        out.write((char*)&n, sizeof(n));

        // Max. M0 value, for initial scaling of ensemble.
        double val = (double)m_maxm0;
        out.write((char*)&val, sizeof(val));

        // Computation time.
        int i = (int)m_cpu_start;
        out.write((char*)&i, sizeof(i));
        i = (int)m_cpu_mark;
        out.write((char*)&i, sizeof(i));
        val = (double)m_runtime;
        out.write((char*)&val, sizeof(val));

        // Interval of console output data (in terms of time steps).
        n = (unsigned int)m_console_interval;
        out.write((char*)&n, sizeof(n));

        // Console column variable names.
        n = (unsigned int)m_console_vars.size();
        out.write((char*)&n, sizeof(n));
        for (unsigned int i=0; i!=n; ++i) {
            // Write the length of the name to the stream.
            unsigned int m = (unsigned int)m_console_vars[i].length();
            out.write((char*)&m, sizeof(m));
            // Write the name to the stream.
            out.write(m_console_vars[i].c_str(), m);
        }

        // Console variable mask.
        n = (unsigned int)m_console_mask.size();
        out.write((char*)&n, sizeof(n));
        for (unsigned int i=0; i!=n; ++i) {
            // Write the mask value to the stream.
            unsigned int m = (unsigned int)m_console_mask[i];
            out.write((char*)&m, sizeof(m));
        }

        // Console messages.
        if (m_console_msgs) {
            out.write((char*)&trueval, sizeof(trueval));
        } else {
            out.write((char*)&falseval, sizeof(falseval));
        }

        // Name of output file.
        n = (unsigned int)m_output_filename.length();
        out.write((char*)&n, sizeof(n));
        out.write(m_output_filename.c_str(), n);


        // Flag controlling iteration output.
        if (m_output_every_iter) {
            out.write((char*)&trueval, sizeof(trueval));
        } else {
            out.write((char*)&falseval, sizeof(falseval));
        }

        // Sub-step number at which output will occur.
        n = (unsigned int)m_output_step;
        out.write((char*)&n, sizeof(n));

        // Sub-step iteration number at which output will occur.
        n = (unsigned int)m_output_iter;
        out.write((char*)&n, sizeof(n));

        // Flag controlling jump file output.
        if (m_write_jumps) {
            out.write((char*)&trueval, sizeof(trueval));
        } else {
            out.write((char*)&falseval, sizeof(falseval));
        }

        // Number of particles for which to produce tracking output.
        n = (unsigned int)m_ptrack_count;
        out.write((char*)&n, sizeof(n));
    } else {
        throw invalid_argument("Output stream not ready (Mops, Simulator::Serialize).");
    }
}

// Reads the Simulator data from a binary data stream.
void Simulator::Deserialize(std::istream &in)
{
    const unsigned int trueval  = 1;

    if (in.good()) {
        // Read the output version.  Currently there is only one
        // output version, so we don't do anything with this variable.
        // Still needs to be read though.
        unsigned int version = 0;
        in.read(reinterpret_cast<char*>(&version), sizeof(version));

        double val = 0.0;
        unsigned int n = 0, m=0;
        int i = 0;
        char *name = NULL;

        switch (version) {
            case 0:
                // Read number of runs.
                in.read(reinterpret_cast<char*>(&n), sizeof(n));
                m_nruns = n;

                // Number of internal solver iterations to perform.
                in.read(reinterpret_cast<char*>(&n), sizeof(n));
                m_niter = n;

                // Max. number of stochastic particles in sweep.
                in.read(reinterpret_cast<char*>(&n), sizeof(n));
                m_pcount = n;

                // Max. M0 value, for initial scaling of ensemble.
                in.read(reinterpret_cast<char*>(&val), sizeof(val));
                m_maxm0 = (double)val;

                // Computation time.
                in.read(reinterpret_cast<char*>(&i), sizeof(i));
                m_cpu_start = (clock_t)i;
                in.read(reinterpret_cast<char*>(&i), sizeof(i));
                m_cpu_mark = (clock_t)i;
                in.read(reinterpret_cast<char*>(&val), sizeof(val));
                m_runtime = (double)val;

                // Interval of console output data (in terms of time steps).
                in.read(reinterpret_cast<char*>(&n), sizeof(n));
                m_console_interval = n;

                // Console column variable names.
                m_console_vars.clear();
                in.read(reinterpret_cast<char*>(&n), sizeof(n));
                for (unsigned int k=0; k!=n; ++k) {
                    in.read(reinterpret_cast<char*>(&m), sizeof(m));
                    name = new char[m];
                    in.read(name, m);
                    m_console_vars.push_back(string(name, m));
                    delete [] name;
                }

                // Console variable mask.
                m_console_mask.clear();
                in.read(reinterpret_cast<char*>(&n), sizeof(n));
                for (unsigned int k=0; k!=n; ++k) {
                    in.read(reinterpret_cast<char*>(&m), sizeof(m));
                    m_console_mask.push_back(m);
                }

                // Console messages.
                in.read(reinterpret_cast<char*>(&n), sizeof(n));
                m_console_msgs = (n==trueval);

                // Name of output file.
                in.read(reinterpret_cast<char*>(&n), sizeof(n));
                name = new char[n];
                in.read(name, n);
                m_output_filename = string(name, n);
                delete [] name;

                // Flag controlling iteration output.
                in.read(reinterpret_cast<char*>(&n), sizeof(n));
                m_output_every_iter = (n==trueval);

                // Sub-step number at which output will occur.
                in.read(reinterpret_cast<char*>(&n), sizeof(n));
                m_output_step = n;

                // Sub-step iteration number at which output will occur.
                in.read(reinterpret_cast<char*>(&n), sizeof(n));
                m_output_iter = n;

                // Flag controlling jump file output.
                in.read(reinterpret_cast<char*>(&n), sizeof(n));
                m_write_jumps = (n==trueval);

                // Number of particles for which to produce tracking output.
                in.read(reinterpret_cast<char*>(&n), sizeof(n));
                m_ptrack_count = n;

                break;
            default:
                throw runtime_error("Simulator serialized version number "
                                    "is invalid (Mops, Simulator::Deserialize).");
        }
    } else {
        throw invalid_argument("Input stream not ready (Mops, Simulator::Deserialize).");
    }
}<|MERGE_RESOLUTION|>--- conflicted
+++ resolved
@@ -2408,15 +2408,9 @@
     fvector temp;//use to hold all the psl information
     vector<unsigned int> temp_max; 
     fvector temp_PAH_mass;  // store number density of each Xmer
-<<<<<<< HEAD
     double max_mass=0.0;
     pair<unsigned int, double> m_index_mass;
     vector<pair<unsigned int, double> > index_mass;
-=======
-    //real max_mass=0.0;
-    pair<unsigned int, real> m_index_mass;
-    vector<pair<unsigned int, real> > index_mass;
->>>>>>> 702d41d9
     // Get reference to the particle mechanism.
     const Sweep::Mechanism &pmech = mech.ParticleMech();
 
