/*
  Project:        mopsc (gas-phase chemistry solver).
  Sourceforge:    http://sourceforge.net/projects/mopssuite
  
  Copyright (C) 2008 Matthew S Celnik.

  File purpose:
    Implementation of the FlameSolver class declared in the
    swp_flamesolver.h header file.

  Licence:
    This file is part of "mops".

    mops is free software; you can redistribute it and/or
    modify it under the terms of the GNU General Public License
    as published by the Free Software Foundation; either version 2
    of the License, or (at your option) any later version.

    This program is distributed in the hope that it will be useful,
    but WITHOUT ANY WARRANTY; without even the implied warranty of
    MERCHANTABILITY or FITNESS FOR A PARTICULAR PURPOSE.  See the
    GNU General Public License for more details.

    You should have received a copy of the GNU General Public License
    along with this program; if not, write to the Free Software
    Foundation, Inc., 59 Temple Place - Suite 330, Boston, MA  02111-1307, USA.

  Contact:
    Dr Markus Kraft
    Dept of Chemical Engineering
    University of Cambridge
    New Museums Site
    Pembroke Street
    Cambridge
    CB2 3RA
    UK

    Email:       mk306@cam.ac.uk
    Website:     http://como.cheng.cam.ac.uk
*/

#include "swp_flamesolver.h"
#include "swp_gas_profile.h"
#include "mops_timeinterval.h"
#include "mops_reactor.h"

#include "sweep.h"

#include "string_functions.h"
#include "csv_io.h"
#include <fstream>
#include <stdexcept>
#include <string>
#include <iomanip>

using namespace Sweep;
using namespace std;
using namespace Strings;

// CONSTRUCTORS AND DESTRUCTORS.

// Default constructor.
FlameSolver::FlameSolver()
{
	m_stagnation = false;
}

//! Copy constructor
FlameSolver::FlameSolver(const FlameSolver &sol)
: ParticleSolver(sol),
  Sweep::Solver(sol),
  m_gas_prof(sol.m_gas_prof) {}

//! Clone the object
FlameSolver *const FlameSolver::Clone() const {
    return new FlameSolver(*this);
}

// Default destructor.
FlameSolver::~FlameSolver()
{
}

// PROFILE INPUT.

// Reads a flame gas-phase profile from a TAB formatted file.
// Species concentrations should be expressed in mole fractions with molar
// concentrations being inferred from the temperature and pressure.  This
// rescaling means that quantities proportional to the mole fractions, such
// as molar concentrations may also be used, but will still be rescaled to satisfy
// PV = nRT.  This rescaling means that in all cases the input data must cover
// all gas phase species, if species are omitted the molar concentrations of the
// remaining species will be overstated.
void FlameSolver::LoadGasProfile(const std::string &file, Mops::Mechanism &mech)
{
    // Clear the current gas-phase profile.
    m_gas_prof.clear();
	
    // Open the file to read.
    ifstream fin(file.c_str(), ios::in);
    if (!fin.good()) {
        throw runtime_error("Unable to open gas profile input "
                            "file (Mops, Sweep::FlameSolver::LoadGasProfile).");
    }

    // Variables read from file.
    vector<string> subs;
    string delim = ",\t \r"; // Possible file delimiters (comma, tab and space).
    string line;

    // Get the first line (should be the header defining the columns).
    if (!getline(fin, line).eof()) {

        // Split the line to get the column headings.
        split(line, subs, delim);

        // Get important column indices (time, temperature and pressure).
        int tcol=-1, Tcol=-1, Pcol=-1, Acol = -1, Rcol=-1;
        tcol = findinlist(string("Time"), subs);
        if(tcol < 0)
            tcol = findinlist(string("Time[s]"),subs);

        Tcol = findinlist(string("T"), subs);
        if(Tcol < 0)
            Tcol = findinlist(string("T[K]"), subs);

        Pcol = findinlist(string("P"), subs);
        Acol = findinlist(string("Alpha"), subs);
        Rcol = findinlist(string("wdotA4"), subs);

		//! Columns necessary for post-process with stagnation flame transport correction
		int ucol=-1,vcol=-1,Diffcol= -1;
		// Convective velocity
		ucol = findinlist(string("ConvectiveVelocity[m/s]"), subs);
		// Thermophoretic velocity
		vcol = findinlist(string("ThermophoreticVelocity[m/s]"), subs);
		// Diffusion term
		Diffcol = findinlist(string("DiffusionTerm"), subs);
		// if velocity columns are supplied than turn on stagnation flame correction
		if (ucol > 0 && vcol > 0){
			m_stagnation = true;
			cout << "Stagnation flame correction turned on. \n";
			if(Diffcol < 0) cout << "Diffusion correction not supplied. \n";
		}

        // Columns to ignore, but which are useful to have in files for brush compatibility
        int Xcol = findinlist(string("X[cm]"), subs);
        int Dcol = findinlist(string("RHO[g/cm3]"), subs);
        int Vcol = findinlist(string("V[cm/s]"), subs);

        int Gcol = findinlist(string("GradT"), subs);
        if(Gcol < 0)
            Gcol = findinlist(string("GradT[K/cm]"), subs);


        // Check that the file contains required columns.
        if (tcol < 0) {
            fin.close();
            throw runtime_error("Gas-phase profile contains no Time "
                                "column (Mops, Sweep::FlameSolver::LoadGasProfile).");
        }
        if (Tcol < 0) {
            fin.close();
            throw runtime_error("Gas-phase profile contains no temperature "
                                "column (Mops, Sweep::FlameSolver::LoadGasProfile).");
        }
        if (Pcol < 0) {
            fin.close();
            throw runtime_error("Gas-phase profile contains no pressure "
                                "column (Mops, Sweep::FlameSolver::LoadGasProfile).");
        }

        if (Acol < 0 && Rcol <0) {
            fin.close();
            throw runtime_error("Gas-phase profile contains no alpha "
                                "column (Mops, Sweep::FlameSolver::LoadGasProfile).");
        }

        // All other columns are chemical species.  Add them, and note
        // their columns.
        map<unsigned int,int> spcols;
        for (int i=0; (unsigned)i!=subs.size(); ++i) {
            if ((i!=tcol) && (i!=Tcol) && (i!=Pcol) && (i!=Acol) && (i!=Rcol) &&
                (i!=Xcol) && (i!=Dcol) && (i!=Vcol) && (i!=Gcol) &&
				(i!=ucol) && (i!=vcol) && (i!=Diffcol)) {
                // Try to find this species in the mechanism
                const int speciesMechIndex = mech.GasMech().FindSpecies(subs[i]);

                if(speciesMechIndex < 0) {
                    std::ostringstream msg("Failed to find species ");
                    msg << subs[i] << " in mechanism (Mops, Sweep::FlameSolver::LoadGasProfile).";
                    throw std::runtime_error(msg.str());
                }
                // Found species
                spcols[i] = speciesMechIndex;
            }
        }

        // riap For logging input in way that should match PSDF_input.dat files
        /*unsigned int logIndices[7];
        logIndices[0] = mech.FindSpecies("C2H2");
        logIndices[1] = mech.FindSpecies("H2");
        logIndices[2] = mech.FindSpecies("H");
        logIndices[3] = mech.FindSpecies("O2");
        logIndices[4] = mech.FindSpecies("OH");
        logIndices[5] = mech.FindSpecies("H2O");
        logIndices[6] = mech.FindSpecies("A4");
        unsigned int logIndices[14];
        logIndices[0]  = mech.FindSpecies("H2");
        logIndices[1]  = mech.FindSpecies("H");
        logIndices[2]  = mech.FindSpecies("O");
        logIndices[3]  = mech.FindSpecies("O2");
        logIndices[4]  = mech.FindSpecies("OH");
        logIndices[5]  = mech.FindSpecies("H2O");
        logIndices[6]  = mech.FindSpecies("CH4");
        logIndices[7]  = mech.FindSpecies("CO");
        logIndices[8]  = mech.FindSpecies("CO2");
        logIndices[9]  = mech.FindSpecies("C2H2");
        logIndices[10] = mech.FindSpecies("C2H4");
        logIndices[11] = mech.FindSpecies("AR");
        logIndices[12] = mech.FindSpecies("N2");
        logIndices[13] = mech.FindSpecies("A4");*/

        // Now we can read the profile.
        while(!getline(fin, line).eof()) {
            // Set t=0 and create a new IdealGas object.
            double t = 0.0;
            double T = 0.0;
            double P = 0.0;
            double alpha = 0.0;
            double PAHRate = 0.0;
			double u_conv = 0.0;
			double v_thermo = 0.0;
			double diffusion_term = 0.0;
			GasPoint gpoint(mech.GasMech().Species());

            // Split the line by columns.
            split(line, subs, delim);

            // Check that the mole fractions sum to 1
            double checkSum = 0.0;

            // Loop over all the elements in the line and save them
            // to the correct gas-phase variable.
            for (int i=0; (unsigned)i!=subs.size(); ++i) {
                if (i==tcol) {
                    // This is the Time column.
                    t = cdble(subs[i]);
                    gpoint.Time = t;
                } else if (i==Tcol) {
                    // This is the temperature column.
                    T = cdble(subs[i]);
                } else if (i==Pcol) {
                    // This is the pressure column.
                    P = cdble(subs[i]);
                } else if (i==Acol) {
                    alpha = cdble(subs[i]);
                } else if (i==Rcol) {
                    PAHRate = cdble(subs[i]);
				} else if (i==ucol) {
					//this is the convective velocity column
					u_conv = cdble(subs[i]);
				} else if (i==vcol) {
					v_thermo = cdble(subs[i]);
				} else if (i==Diffcol) {
					diffusion_term = cdble(subs[i]);
                } else {
                    // This is a gas-phase species column.
                    map<unsigned int,int>::iterator isp = spcols.find(i);
                    if (isp != spcols.end()) {
                        const double frac = cdble(subs[i]);
                        assert(isp->second >= 0);
                        gpoint.Gas.RawData()[isp->second] = frac;
                        checkSum += frac;
                    }
                }
            }

            if((checkSum < 0.997) || checkSum > 1.003) {
                std::ostringstream msg;
                msg << "Mole fractions sum to " << checkSum
                    << ", but should sum to 1.000 (FlameSolver::LoadGasProfile)";
                throw std::runtime_error(msg.str());
            }

            // Set up the gas-phase by setting temperature, pressure and
            // normalising the mixture fractions.
            // TODO:  This will give the wrong component densities
            //        unless all species are specified!
            gpoint.Gas.SetTemperature(T);
            gpoint.Gas.SetPressure(P*1.0e5);//also set the molar density of gas mixture
            gpoint.Gas.Normalise();

			//! If using the sample volume correction (for a stagnation flame) 
			//! then set the convective and  thermophoretic velocities, and diffusion term
			if(m_stagnation == true){
				gpoint.Gas.SetConvectiveVelocity(u_conv);
				gpoint.Gas.SetThermophoreticVelocity(v_thermo);
				if(Diffcol > 0) {
					gpoint.Gas.SetDiffusionTerm(diffusion_term);
				}else{
					// If diffusion term not supplied then set to 0
					gpoint.Gas.SetDiffusionTerm(0.0);
				}
			}else{
				// set terms to 0
				gpoint.Gas.SetConvectiveVelocity(0.0);
				gpoint.Gas.SetThermophoreticVelocity(0.0);
				gpoint.Gas.SetDiffusionTerm(0.0);
			}

            //! If postprocessing based on the molar rate of production by
            //! chemical reaction of the inception species per unit volume
            //! wdotA4 (mol/cm3/s), PAHRate determines the rate at which the
            //! inception species is inserted into the ensemble. Otherwise it
            //! is not required; the number of stochastic particles made up of
            //! a single primary corresponding to the inception species is
            //! adjusted to match the inception species concentration in
            //! FlameSolver::Solve.
            if (mech.ParticleMech().Postprocessing() == ParticleModel::wdotA4) {
                gpoint.Gas.SetPAHFormationRate(PAHRate*1E6);    //!< Convert from mol/(cm3*s) to mol/(m3*s).
            } else {
                gpoint.Gas.SetPAHFormationRate(PAHRate*0);      //!< Explicitly set to 0 in case the wdotA4 column in the gasphase.inp file is non-zero.
            }

            gpoint.Gas.SetAlpha(alpha);

            // Add the profile point.
            m_gas_prof.push_back(gpoint);

            // Output in PSDF_input.dat format
            //std::cout << t << '\t' << std::scientific << std::setprecision(6) << T << '\t';
            //for(unsigned int j = 0; j != 14; ++j) {
            //for(unsigned int j = 0; j != 5; ++j) {
            //    std::cout << gpoint.Gas.MolarConc(logIndices[j]) * 1e-6 << '\t';
            //}
            //std::cout << alpha << '\t' << gpoint.Gas.Pressure() << '\t'
            //          << gpoint.Gas.Density() * 1e-6 << '\n';
        }

        // Close the input file.
        fin.close();

        // Sort the profile by time.
        SortGasProfile(m_gas_prof);

    } else {
        // There was no data in the file.
        fin.close();
        throw runtime_error("Input file contains no data "
                            "(Mops, Sweep::FlameSolver::LoadGasProfile).");
    }
}


// SOLUTION AND POST-PROCESSING.

// Performs stochastic stepping algorithm up to specified stop time using
// the given mechanism to define the stochastic processes.  Updates given
// system accordingly.  On error returns <0, otherwise returns 0.  In this
// flavour the gas-phase chemistry is interpolated from a vector of
// IdealGas objects rather than being taken from the given system object.
// However, the particles in the system object are updated accordingly.
void FlameSolver::Solve(Mops::Reactor &r, double tstop, int nsteps, int niter,
                        rng_type &rng, Mops::Solver::OutFnPtr out, void *data)
{
    double tsplit, dtg, jrate;

    // construct kmcsimulater and initialize gasphase info for kmcsimulater 
    if (r.Mixture()->Particles().Simulator()==NULL)
    {
        r.Mixture()->Particles().SetSimulator(*(Gasphase()));
    }

    const Sweep::Mechanism &mech = r.Mech()->ParticleMech();
    fvector rates(mech.TermCount(), 0.0);

    // Save the initial chemical conditions in sys so that we
    // can restore them at the end of the run.
    const Sprog::Thermo::IdealGas chem = r.Mixture()->GasPhase();

    // Store if chemical conditions are fixed at present, because we
    // shall set them to be fixed during this run, to be restored afterwards.
    bool fixedchem = r.Mixture()->FixedChem();
    r.Mixture()->SetFixedChem();

    // Global maximum time step.
    double t  = r.Time();
    dtg     = tstop - t;

	//declare variables for sample volume adjustment
	double old_dens(0.0);
	//! sample volume adjustment
	if(m_stagnation == false){
		//! If the initial composition was not specified, linearly interpolate the
		//! gas-phrase profile to obtain properties at the initial time step which
		//! may not necessarily be zero.
		if (!(r.Mixture()->GasPhase().MassDensity() >= 0))
			linInterpGas(t, r.Mixture()->GasPhase());

		//! Save density from previous time step for sample volume adjustment.
		old_dens = r.Mixture()->GasPhase().MassDensity();

		//! Update the chemical conditions.
		linInterpGas(t, r.Mixture()->GasPhase());

		//! Adjust sample volume using the change in the density. Note that the
		//! code has to go through the loop below twice for the sample volume to be
		//! adjusted. However, it was found that the loop is only performed once;
		//! therefore, the sample volume adjustment has to be performed here.
		 r.Mixture()->AdjustSampleVolume(old_dens / r.Mixture()->GasPhase().MassDensity() );
	}

	// Loop over time until we reach the stop time.
    while (t < tstop)
    {
<<<<<<< HEAD
		//if (t == 0.0){
		//	for (int iii = 0; iii < r.Mixture()->Particles().Capacity(); iii++){
		//		Particle *sp = NULL;
		//		sp = mech.CreateParticle(t);
		//		sp->UpdateCache();
		//		(r.Mixture()->Particles()).Add(*sp, rng);
		//	}
		//	mech.LPDA(t, *r.Mixture(), rng);
		//}

        //save the old gas phase mass density
        double old_dens = r.Mixture()->GasPhase().MassDensity();

        // Update the chemical conditions.
        const double gasTimeStep = linInterpGas(t, r.Mixture()->GasPhase());

        // Scale particle M0 according to gas-phase expansion.
        // (considering mass const, V'smpvol*massdens' = Vsmpvol*massdens)
        r.Mixture()->AdjustSampleVolume(old_dens / r.Mixture()->GasPhase().MassDensity());
=======
		//save the old gas phase mass density
		old_dens = r.Mixture()->GasPhase().MassDensity();

		// Update the chemical conditions.
		const double gasTimeStep = linInterpGas(t, r.Mixture()->GasPhase());

		//save conditions for stagnation flame correction
		double u_old = r.Mixture()->GasPhase().GetConvectiveVelocity();
		double v_old = r.Mixture()->GasPhase().GetThermophoreticVelocity();
		double rho_old = r.Mixture()->GasPhase().MassDensity();
		double diffusion_term = r.Mixture()->GasPhase().GetDiffusionTerm();
		double t_old = t;
		
		//!sample volume adjustment
		if(m_stagnation == false){
			// Scale particle M0 according to gas-phase expansion.
			// (considering mass const, V'smpvol*massdens' = Vsmpvol*massdens)
			r.Mixture()->AdjustSampleVolume(old_dens / r.Mixture()->GasPhase().MassDensity() );
		}
>>>>>>> aa65921f

        //! Tried and tested only for the PAH-PP/KMC-ARS model, binary tree and
        //! the spherical particle model. Only relevant if postprocessing based
        //! on the inception species concentration.
        if ((mech.AggModel() == AggModels::PAH_KMC_ID || mech.AggModel() == AggModels::BinTree_ID || mech.AggModel() == AggModels::Spherical_ID) && 
            r.Mixture()->ParticleModel()->Postprocessing() == ParticleModel::XA4) {
            int index;
            double numCarbons;

            switch (mech.InceptedPAH()){
                case ParticleModel::A1:
                    index=r.Mech()->GasMech().FindSpecies("A1");
                    numCarbons = 6;
                    break;
                case ParticleModel::A2:
                    index=r.Mech()->GasMech().FindSpecies("A2");
                    numCarbons = 10;
                    break;
                case ParticleModel::A4:
                    index=r.Mech()->GasMech().FindSpecies("A4");
                    numCarbons = 16;
                    break;
                case ParticleModel::A5:
                    index=r.Mech()->GasMech().FindSpecies("A5");
                    numCarbons = 20;
                    break;
                default:
                    throw std::runtime_error("no information about the incepted PAH is available, only A1 A2, A4 and A5 are supported now (Sweep::FlameSolver::Solve())");
            }
            if (mech.Inceptions(0) != NULL) {
                if (mech.AggModel() == AggModels::PAH_KMC_ID || mech.AggModel() == AggModels::BinTree_ID || mech.AggModel() == AggModels::Spherical_ID &&
                    mech.Inceptions(0)->ParticleComp(0) == numCarbons) {
                    // calculate the amount of stochastic pyrene particles in the ensemble
                    unsigned int Pamount=r.Mixture()->NumOfStartingSpecies(index);
                    // if Pmount exceeds the capacity of the ensemble at the begining of the simulation,
                    // the process should be terminated since further running is meaningless.
                    if (t < 1.0e-20 && Pamount >= r.Mixture()->Particles().Capacity())
                        throw std::runtime_error("increase the M0 in mops.inx please, current choice is too small (Sweep::FlameSolver::Solve)");
                    mech.MassTransfer(Pamount, t, *r.Mixture(), rng, Geometry::LocalGeometry1d());
                }
            }
        }

        // Get the process jump rates (and the total rate).
        jrate = mech.CalcJumpRateTerms(t, *r.Mixture(), Geometry::LocalGeometry1d(), rates); 

        // Calculate the splitting end time.
        tsplit = calcSplitTime(t, std::min(t + std::min(dtg, gasTimeStep), tstop), jrate, r.Mixture()->ParticleWeightSum());
		//tsplit = tstop;

        //std::cout << "At time " << t << " split time is " << tsplit << ", spacing of gas data is " << gasTimeStep << '\n';

        // Perform stochastic jump processes.
        while (t < tsplit) {
            // Calculate jump rates.
            jrate = mech.CalcJumpRateTerms(t, *r.Mixture(), Geometry::LocalGeometry1d(), rates);

            // Perform time step.
			timeStep(t, std::min(t + dtg / 3.0, tsplit), *r.Mixture(), Geometry::LocalGeometry1d(),
				mech, rates, jrate, rng); 

			if (r.Mixture()->ParticleCount() < r.Mixture()->Particles().DoubleLimit() && 
				r.Mixture()->Particles().IsDoublingOn() && 
				r.Mixture()->ParticleModel()->Components(0)->WeightedPAHs()){
				break;
			}

        }
        // Perform Linear Process Deferment Algorithm to
        // update all deferred processes.
        // Perhaps better to use t - 0.5 * dtg not just t
        mech.LPDA(t, *r.Mixture(), rng);

        r.SetTime(t);

		//! sample volume adjustment with stagnation flame correction
		if(m_stagnation == true){
			//interpolate gas-phase conditions to t
			linInterpGas(t, r.Mixture()->GasPhase());
			double u_new = r.Mixture()->GasPhase().GetConvectiveVelocity();
			double v_new = r.Mixture()->GasPhase().GetThermophoreticVelocity();
			double rho_new = r.Mixture()->GasPhase().MassDensity();
			//calculate correction
			double scale_factor = 1.0;
			if( t > 0.0) {
				scale_factor = 1.0 + (v_new-v_old - u_old*(rho_new-rho_old)/rho_old)/(u_old+v_old) + diffusion_term * (t-t_old);
			}
			//adjust sample volume
			r.Mixture()->AdjustSampleVolume(scale_factor);
		}
		
    }

    // Restore initial chemical conditions to sys.
    r.Mixture()->SetFixedChem(fixedchem);

    out(nsteps, niter, r, *this, data);

    return;
}

/*!
 * @param[in]   t       Time at which to interpolate gas profile
 *
 * @param[out]  gas     Mixture into which to insert the newly interpolated gas properties
 *
 * @return      An estimate of the time over which the data remains approximately constant,
 *              that is for which it should be reasonable to use the gas object.
 */

double FlameSolver::linInterpGas(double t,
                               Sprog::Thermo::IdealGas &gas) const
{
    // Get the time point after the required time.
    GasProfile::const_iterator j = Sweep::LocateGasPoint(m_gas_prof, t); //gasphase.upper_bound(t);
    
    if (j == m_gas_prof.begin()) {
        // This time is before the beginning of the profile.  Return
        // the first time point.
        gas = j->Gas;
    } else if (j == m_gas_prof.end()) {
        // This time is after the profile.  Return the last time
        // point
        --j;
        gas = j->Gas;
    } else {
        // Get the time point before the required time.
        GasProfile::const_iterator i = j; --i;

        // Assign the conditions to this point.
        gas = i->Gas;
        
        // Calculate time interval between points i and j.
        double dt_pro = j->Time - i->Time;

        // Calculate time interval between point i and current time.
        double dt = t - i->Time;

        // Calculate the intermediate gas-phase mole fractions by linear
        // interpolation of the molar concentrations.
        double dens = 0.0;
        for (unsigned int k=0; k<gas.Species()->size(); ++k) {
            double dc = (j->Gas.MolarConc(k) - i->Gas.MolarConc(k)) * dt / dt_pro;
            gas.RawData()[k] = gas.MolarConc(k) + dc;
            dens += gas.RawData()[k];
        }
        gas.Normalise();

        // Now use linear interpolation to calculate the temperature.
        double dT = (j->Gas.Temperature() - i->Gas.Temperature()) * dt / dt_pro;
        gas.SetTemperature(gas.Temperature()+dT);

		// Interpolate the convective and thermophoretic velocities, and diffusion term
		double du =  (j->Gas.GetConvectiveVelocity() - i->Gas.GetConvectiveVelocity()) * dt / dt_pro;
		gas.SetConvectiveVelocity(gas.GetConvectiveVelocity() + du);
		double dv =  (j->Gas.GetThermophoreticVelocity() - i->Gas.GetThermophoreticVelocity()) * dt / dt_pro;
		gas.SetThermophoreticVelocity(gas.GetThermophoreticVelocity() + dv);
		double dD =  (j->Gas.GetDiffusionTerm() - i->Gas.GetDiffusionTerm()) * dt / dt_pro;
		gas.SetDiffusionTerm(gas.GetDiffusionTerm() + dD);

		//! Interpolate A4 rate of production
		double dwdotA4 = (j->Gas.PAHFormationRate() - i->Gas.PAHFormationRate()) * dt / dt_pro;
		gas.SetPAHFormationRate(gas.PAHFormationRate() + dwdotA4);

        // Now set the gas density, calculated using the values above.
        gas.SetDensity(dens);
    }

    // Give some indication of the data spacing
    if((j != m_gas_prof.end()) && ((j+1) != m_gas_prof.end()))
        return ((j+1)->Time - j->Time);
    else
    // Past the end of the data there is no spacing
        return std::numeric_limits<double>::max();
}

GasProfile* FlameSolver::Gasphase(void){
	return &m_gas_prof;
}<|MERGE_RESOLUTION|>--- conflicted
+++ resolved
@@ -232,7 +232,7 @@
 			double u_conv = 0.0;
 			double v_thermo = 0.0;
 			double diffusion_term = 0.0;
-			GasPoint gpoint(mech.GasMech().Species());
+            GasPoint gpoint(mech.GasMech().Species());
 
             // Split the line by columns.
             split(line, subs, delim);
@@ -392,29 +392,28 @@
 	double old_dens(0.0);
 	//! sample volume adjustment
 	if(m_stagnation == false){
-		//! If the initial composition was not specified, linearly interpolate the
-		//! gas-phrase profile to obtain properties at the initial time step which
-		//! may not necessarily be zero.
-		if (!(r.Mixture()->GasPhase().MassDensity() >= 0))
-			linInterpGas(t, r.Mixture()->GasPhase());
-
-		//! Save density from previous time step for sample volume adjustment.
+    //! If the initial composition was not specified, linearly interpolate the
+    //! gas-phrase profile to obtain properties at the initial time step which
+    //! may not necessarily be zero.
+    if (!(r.Mixture()->GasPhase().MassDensity() >= 0))
+        linInterpGas(t, r.Mixture()->GasPhase());
+
+    //! Save density from previous time step for sample volume adjustment.
 		old_dens = r.Mixture()->GasPhase().MassDensity();
 
-		//! Update the chemical conditions.
-		linInterpGas(t, r.Mixture()->GasPhase());
-
-		//! Adjust sample volume using the change in the density. Note that the
-		//! code has to go through the loop below twice for the sample volume to be
-		//! adjusted. However, it was found that the loop is only performed once;
-		//! therefore, the sample volume adjustment has to be performed here.
+    //! Update the chemical conditions.
+    linInterpGas(t, r.Mixture()->GasPhase());
+
+    //! Adjust sample volume using the change in the density. Note that the
+    //! code has to go through the loop below twice for the sample volume to be
+    //! adjusted. However, it was found that the loop is only performed once;
+    //! therefore, the sample volume adjustment has to be performed here.
 		 r.Mixture()->AdjustSampleVolume(old_dens / r.Mixture()->GasPhase().MassDensity() );
 	}
 
-	// Loop over time until we reach the stop time.
+    // Loop over time until we reach the stop time.
     while (t < tstop)
     {
-<<<<<<< HEAD
 		//if (t == 0.0){
 		//	for (int iii = 0; iii < r.Mixture()->Particles().Capacity(); iii++){
 		//		Particle *sp = NULL;
@@ -426,20 +425,10 @@
 		//}
 
         //save the old gas phase mass density
-        double old_dens = r.Mixture()->GasPhase().MassDensity();
+		old_dens = r.Mixture()->GasPhase().MassDensity();
 
         // Update the chemical conditions.
         const double gasTimeStep = linInterpGas(t, r.Mixture()->GasPhase());
-
-        // Scale particle M0 according to gas-phase expansion.
-        // (considering mass const, V'smpvol*massdens' = Vsmpvol*massdens)
-        r.Mixture()->AdjustSampleVolume(old_dens / r.Mixture()->GasPhase().MassDensity());
-=======
-		//save the old gas phase mass density
-		old_dens = r.Mixture()->GasPhase().MassDensity();
-
-		// Update the chemical conditions.
-		const double gasTimeStep = linInterpGas(t, r.Mixture()->GasPhase());
 
 		//save conditions for stagnation flame correction
 		double u_old = r.Mixture()->GasPhase().GetConvectiveVelocity();
@@ -450,11 +439,10 @@
 		
 		//!sample volume adjustment
 		if(m_stagnation == false){
-			// Scale particle M0 according to gas-phase expansion.
-			// (considering mass const, V'smpvol*massdens' = Vsmpvol*massdens)
+        // Scale particle M0 according to gas-phase expansion.
+        // (considering mass const, V'smpvol*massdens' = Vsmpvol*massdens)
 			r.Mixture()->AdjustSampleVolume(old_dens / r.Mixture()->GasPhase().MassDensity() );
 		}
->>>>>>> aa65921f
 
         //! Tried and tested only for the PAH-PP/KMC-ARS model, binary tree and
         //! the spherical particle model. Only relevant if postprocessing based
@@ -541,11 +529,11 @@
 			double scale_factor = 1.0;
 			if( t > 0.0) {
 				scale_factor = 1.0 + (v_new-v_old - u_old*(rho_new-rho_old)/rho_old)/(u_old+v_old) + diffusion_term * (t-t_old);
-			}
+    }
 			//adjust sample volume
 			r.Mixture()->AdjustSampleVolume(scale_factor);
 		}
-		
+    
     }
 
     // Restore initial chemical conditions to sys.
