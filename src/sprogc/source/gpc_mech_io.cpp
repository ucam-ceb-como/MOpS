/*
Author(s):      Matthew Celnik (msc37),
Project:        sprog (gas-phase chemical kinetics).
Sourceforge:    http://sourceforge.net/projects/mopssuite

Copyright (C) 2008 Matthew S Celnik.

File purpose:
Implementation of the MechanismParser class declared in the
gpc_mech_io.h header file.

Licence:
This file is part of "sprog".

sprog is free software; you can redistribute it and/or
modify it under the terms of the GNU Lesser General Public License
as published by the Free Software Foundation; either version 2
of the License, or (at your option) any later version.

This program is distributed in the hope that it will be useful,
but WITHOUT ANY WARRANTY; without even the implied warranty of
MERCHANTABILITY or FITNESS FOR A PARTICULAR PURPOSE.  See the
GNU Lesser General Public License for more details.

You should have received a copy of the GNU Lesser General Public License
along with this program; if not, write to the Free Software
Foundation, Inc., 59 Temple Place - Suite 330, Boston, MA  02111-1307, USA.

Contact:
Dr Markus Kraft
Dept of Chemical Engineering
University of Cambridge
New Museums Site
Pembroke Street
Cambridge
CB2 3RA
UK

Email:       mk306@cam.ac.uk
Website:     http://como.cheng.cam.ac.uk
*/

//#include "comostrings.h"
#include "gpc_mech_io.h"
#include "gpc_mech.h"

#include <fstream>
#include <sstream>
#include <string>
#include <stdlib.h>
#include <stdexcept>
#include <iostream>
#include <vector>
#include <map>
#include <cstdio>

using namespace Sprog::IO;
using namespace std;
using namespace Sprog::Kinetics;




/*!
* @param[in]   filename        Path to main CHEMKIN mechanism file
* @param[out]  mech            Mechanism into which to place newly read data
* @param[in]   thermofile      Thermodynamic database file
* @param[in]   transfile       Species transport properties
* @param[in]   verbose         Level of informational output (higher is more, default is 0)
*/

/*
* Added by mm864 to take into account surf chem.  
*
*/

void MechanismParser::ReadChemkin
    (
    const std::string &filename,
	const std::string &Surffilename,
    Sprog::Mechanism &mech,
    const std::string &thermofile,
	const std::string &Surfthermofile,
    const int verbose,
    const std::string &transFile
    )
{
    // member function added by vniod to enable the reading of transport data.
    // This function utilizes the ReadChemkin function which was provided earlier.

    ::IO::ChemkinReader chemkinReader(filename, Surffilename, thermofile, Surfthermofile, transFile);
    chemkinReader.read();
	cout << "chemkin Reader READ" << endl; // for debugging
	
    if (verbose >= 1) chemkinReader.check();
	cout << "chemkin Reader CHECK " << endl; // for debugging
	
    ReadChemkin(chemkinReader, mech);
	cout << "Read Chemkin of Mech_IO PASSED " << endl; // for debugging
    if (transFile != "NOT READ")
    {
        ReadTransport(chemkinReader, mech);
    }
    if (verbose >= 1) mech.WriteDiagnostics("mech.log");

}

void MechanismParser::ReadChemkin
    (
    const std::string &filename,
    Sprog::Mechanism &mech,
    const std::string &thermofile,
    const int verbose,
    const std::string &transFile
    )
{
    // member function added by vniod to enable the reading of transport data.
    // This function utilizes the ReadChemkin function which was provided earlier.

    ::IO::ChemkinReader chemkinReader(filename,thermofile,transFile);
    chemkinReader.read();
    if (verbose >= 1) chemkinReader.check();

    ReadChemkin(chemkinReader, mech);
    if (transFile != "NOT READ")
    {
        ReadTransport(chemkinReader, mech);
    }
    if (verbose >= 1) mech.WriteDiagnostics("mech.log");

}

void MechanismParser::ReadChemkin(
::IO::ChemkinReader& chemkinReader, Sprog::Mechanism &mech)
{

    size_t numElements = chemkinReader.elements().size();
    size_t numSpecies = chemkinReader.species().size();
    size_t numReactions = chemkinReader.reactions().size();
	cout <<  "Number of reactions" << numReactions << endl;
    size_t numPhases =  chemkinReader.phase().size(); // added by mm864

    // Clear current mechanism.
    mech.Clear();
    // CHEMKIN files are read in CGS units.
    mech.SetUnits(CGS);

    // Read Elements.
    for (size_t i=0; i<numElements; ++i)
    {
        Element *el = mech.AddElement();
        el->SetName(chemkinReader.elements()[i].getName());
        el->SetMolWtFromLibrary();
        el = NULL;
    }

	cout << "Mech IO Element Parsed" << endl; 
	// Read Species.
    for (size_t i=0; i<numSpecies; ++i)
    {
      Species *sp = mech.AddSpecies();
    sp->SetName(chemkinReader.species()[i].name());
	sp->SetPhaseName(chemkinReader.species()[i].phasename(), chemkinReader.species()[i].name()); 
	sp->SetSiteOccupancy(chemkinReader.species()[i].name(), chemkinReader.species()[i].getSiteOccupancy());
		
		
        std::map<std::string, int> elementMap = chemkinReader.species()[i].thermo().getElements();
        std::map<std::string, int>::const_iterator iter;
        for (iter = elementMap.begin(); iter != elementMap.end(); ++iter)
        {
	  sp->AddElement(iter->first,iter->second);
        }
	
        sp->SetThermoStartTemperature(chemkinReader.species()[i].thermo().getTLow());
        Sprog::Thermo::THERMO_PARAMS lp, up;
        lp.Count = 7;
        up.Count = 7;
        for (size_t j=0; j<lp.Count; ++j)
        {
            lp.Params[j] = chemkinReader.species()[i].thermo().getLowerTemperatureCoefficients()[j];
            up.Params[j] = chemkinReader.species()[i].thermo().getUpperTemperatureCoefficients()[j];
        }
        sp->AddThermoParams(chemkinReader.species()[i].thermo().getTCommon(), lp);
        sp->AddThermoParams(chemkinReader.species()[i].thermo().getTHigh(), up);
        sp = NULL;
    }

	cout << "Mech IO Species Parsed" << endl; 
	
	// Read Phase.
    for (size_t i=0; i<numPhases; ++i)
    {
        Phase *ph = mech.AddPhase();
        ph->SetName(chemkinReader.phase()[i].getPhaseName());
	ph->SetID(chemkinReader.phase()[i].getSiteDensity(), chemkinReader.phase()[i].getPhaseName()); 
	ph->SetSiteDensity(chemkinReader.phase()[i].getSiteDensity(), chemkinReader.phase()[i].getPhaseName());
        
	std::map<std::string, int> speciesMap = chemkinReader.phase()[i].getSpecies();
        std::map<std::string, int>::const_iterator iter;
        for (iter = speciesMap.begin(); iter != speciesMap.end(); ++iter)
	  {
            ph->AddSpecies(iter->first,iter->second);
	  }
        
        ph = NULL;
		
		
    }
    
	cout << "Mech IO Phase Parsed" << endl; 
    
	
    

    
	int count = 0; //for debugging 
    // Read Reactions.
    for (size_t i=0; i<numReactions; ++i)
    {
        Kinetics::Reaction *rxn = new Kinetics::Reaction;
        rxn->SetMechanism(mech);

        std::multimap<std::string, double> reactants = chemkinReader.reactions()[i].getReactants();
        std::multimap<std::string, double> products = chemkinReader.reactions()[i].getProducts();
        std::multimap<std::string, double>::const_iterator iter;
		
		
        for (iter = reactants.begin(); iter != reactants.end(); ++iter)
        {
            rxn->AddReactant(iter->first, iter->second);
        }
        for (iter = products.begin(); iter != products.end(); ++iter)
        {
            rxn->AddProduct(iter->first, iter->second);
        }

		
		
        rxn->SetArrhenius
            (
            ARRHENIUS
            (
            chemkinReader.reactions()[i].getArrhenius().A,
            chemkinReader.reactions()[i].getArrhenius().n,
            chemkinReader.reactions()[i].getArrhenius().E*4.184e7  // cal/mol to erg/mol
            )
            );
        rxn->SetReversible(chemkinReader.reactions()[i].isReversible());

        if (chemkinReader.reactions()[i].hasREV())
        {
            rxn->SetRevArrhenius
                (
                ARRHENIUS
                (
                chemkinReader.reactions()[i].getArrhenius(true).A,
                chemkinReader.reactions()[i].getArrhenius(true).n,
                chemkinReader.reactions()[i].getArrhenius(true).E*4.184e7  // cal/mol to erg/mol
                )
                );
        }



        rxn->SetUseThirdBody(chemkinReader.reactions()[i].hasThirdBody());

        if
            (
            chemkinReader.reactions()[i].hasThirdBody()
            || chemkinReader.reactions()[i].isPressureDependent()
            )
        {

            if (chemkinReader.reactions()[i].getFallOffBody() != "")
            {
                cout << "Fall off body is " << chemkinReader.reactions()[i].getFallOffBody() << endl;
                rxn->SetFallOffThirdBody(mech.FindSpecies(chemkinReader.reactions()[i].getFallOffBody()));
            }

            multimap<string, double> thirdBodies
                = chemkinReader.reactions()[i].getThirdBodies();
            multimap<string, double>::const_iterator iter;
            for (iter = thirdBodies.begin(); iter != thirdBodies.end(); ++iter)
            {
                // cout << "Add third body " << iter->first << " " << iter->second << endl; // for debugging
                rxn->AddThirdBody(iter->first,iter->second);
            }

            if (chemkinReader.reactions()[i].hasLOW())
            {
                //cout << "Set LOW." << endl;
                rxn->SetLowPressureLimit
                    (
                    ARRHENIUS
                    (
                    chemkinReader.reactions()[i].getLOW()[0],
                    chemkinReader.reactions()[i].getLOW()[1],
                    chemkinReader.reactions()[i].getLOW()[2]*4.184e7  // cal/mol to erg/mol
                    )
                    );
            }

            size_t sizeSRI = chemkinReader.reactions()[i].getSRI().size();
            if (sizeSRI == 3 && chemkinReader.reactions()[i].hasSRI())
            {
                real paramSRI[3];
                for (size_t j=0; j<3; ++j)
                {
                    paramSRI[j] = chemkinReader.reactions()[i].getSRI()[j];
                }
                rxn->SetFallOffParams(SRI, paramSRI);
            }

            if (chemkinReader.reactions()[i].hasTROE())
            {
                size_t sizeTROE = chemkinReader.reactions()[i].getTROE().size();
                if (sizeTROE == 3)
                {
                    real paramTROE[3];
                    for (size_t j=0; j<3; ++j)
                    {
                        paramTROE[j] = chemkinReader.reactions()[i].getTROE()[j];
                    }
                    rxn->SetFallOffParams(Troe3, paramTROE);
                }
                else if (sizeTROE == 4)
                {
                    real paramTROE[4];
                    for (size_t j=0; j<4; ++j)
                    {
                        paramTROE[j] = chemkinReader.reactions()[i].getTROE()[j];
                    }
                    rxn->SetFallOffParams(Troe4, paramTROE);
                }
                else
                {
                    throw std::range_error("Size of TROE is not 3 or 4.");
                }
            }

	}    

	rxn->SetUseFORD(chemkinReader.reactions()[i].hasFORD());
	if (chemkinReader.reactions()[i].hasFORD()){
	  
	 
	  // cout << "No of Ford " << chemkinReader.reactions()[i].fordParamCount()<< endl; // for checking
	  for (int j = 0; j < chemkinReader.reactions()[i].fordParamCount(); j++){
	    
	    rxn->SetFord((chemkinReader.reactions()[i].getFORD())[j].F_k,(chemkinReader.reactions()[i].getFORD())[j].spName);
	    
	  }

	}
	rxn->SetUseCOV(chemkinReader.reactions()[i].hasCOV());
	if (chemkinReader.reactions()[i].hasCOV()){
			
	  for (int j = 0; j < chemkinReader.reactions()[i].coverageParamCount(); j++){
			
     
	    rxn->SetCoverage((chemkinReader.reactions()[i].getCOV())[j].Eta,(chemkinReader.reactions()[i].getCOV())[j].Miu,(chemkinReader.reactions()[i].getCOV())[j].Epsilon,(chemkinReader.reactions()[i].getCOV())[j].spName);
			
	    
	  }
	
	}
	
	rxn->SetUseMottWise(chemkinReader.reactions()[i].hasMWON());
	
	rxn->SetUseSTICK(chemkinReader.reactions()[i].hasSTICK());
	if (chemkinReader.reactions()[i].hasSTICK()){
		// If the reaction has both STICK and COVERAGE then split the two 
		if (chemkinReader.reactions()[i].hasCOV()){
	
		rxn->SetUseCOV(false);
		mech.AddReaction(rxn);
		
		count ++; 
		
		rxn->SetUseCOV(true);
		rxn->SetUseSTICK(false);
		}
		
	
	}
	
	mech.AddReaction(rxn);
    delete rxn;
	count ++; 
	//cout << "Reaction passed so far" << count << endl;
    }

	cout << "Mech IO Reaction Parsed" << endl;
	
    mech.BuildStoichXRef();
<<<<<<< HEAD
	cout << "Mech IO BuildStoichXRef Done" << endl; 
	
=======

    // Write mechanism (for MoDS debugging)
    //mech.WriteReducedMech("chem-test.inp",
    //        std::vector<std::string>( mech.SpeciesCount(), "" ));

>>>>>>> 86221727
    mech.SetUnits(SI);
	cout << "Mech IO Set Units Done" << endl; 
	
}


void MechanismParser::ReadTransport
    (
    ::IO::ChemkinReader& chemkinReader,
    Sprog::Mechanism &mech
    )
{

    for (size_t i=0; i!=mech.SpeciesCount(); ++i)
    {
        if (chemkinReader.species()[i].name() == mech.GetSpecies(i)->Name())
        {
            mech.GetSpecies(i)->setTransportData(chemkinReader.species()[i].transport());
            mech.GetSpecies(i)->getTransportData().setReducedDipoleMoment();
        }
        else
        {
            throw runtime_error
                (
                "Species : "
                + mech.GetSpecies(i)->Name()
                + " not found in transport data \n"
                );
        }
    }

	cout << "Mech IO Transport Parsed" << endl; 
}



// CHEMKIN PARSING ROUTINES.


// Parses the units from the REACTION line of a CHEMKIN formatted file.
void Sprog::IO::MechanismParser::parseCK_Units(const std::string &rxndef,
    Sprog::Kinetics::ARRHENIUS &scale)
{

    throw std::runtime_error("This doesn't work!");

    // Split the string into parts.
    vector<string> parts;
    //split(rxndef, parts, " ");

    // Default scaling.
    scale.A = 1.0;
    scale.n = 1.0;
    scale.E = 4.184e7; // Convert cal/mol -> erg/mol.

    vector<string>::iterator i;
    for (i=parts.begin(); i!=parts.end(); ++i) {
        if ((*i).compare("CAL/MOLE")==0) {
            // Default scaling.
        } else if ((*i).compare("KCAL/MOLE")==0) {
            scale.E = 4184.0e7;
        } else if ((*i).compare("JOULES/MOLE")==0) {
            scale.E = 1.0e7;
        } else if ((*i).compare("KJOULES/MOLE")==0) {
            scale.E = 1.0e10;
        } else if ((*i).compare("KJOU/MOLE")==0) {
            scale.E = 1.0e10;
        } else if ((*i).compare("KJOU/MOL")==0) {
            scale.E = 1.0e10;
        } else if ((*i).compare("KELVINS")==0) {
            scale.E = R;
        } else if ((*i).compare("EVOLTS")==0) {
            scale.E = 1.60217646e-12;
        } else if ((*i).compare("MOLES")==0) {
            // Default scaling.
        } else if ((*i).compare("MOLECULES")==0) {
            scale.A = 1.0 / NA;
        }
    }

	//cout << "Mech IO Unit Parsed" << endl; 
}<|MERGE_RESOLUTION|>--- conflicted
+++ resolved
@@ -393,16 +393,12 @@
 	cout << "Mech IO Reaction Parsed" << endl;
 	
     mech.BuildStoichXRef();
-<<<<<<< HEAD
 	cout << "Mech IO BuildStoichXRef Done" << endl; 
 	
-=======
-
     // Write mechanism (for MoDS debugging)
     //mech.WriteReducedMech("chem-test.inp",
     //        std::vector<std::string>( mech.SpeciesCount(), "" ));
 
->>>>>>> 86221727
     mech.SetUnits(SI);
 	cout << "Mech IO Set Units Done" << endl; 
 	
