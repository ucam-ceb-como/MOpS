/*!
 * @file    swp_bintree_primary.h
 * @author  William J Menz
 * @brief   Generic binary tree model for multicomponent particles
 *
 *   Author(s):      William J Menz
 *   Project:        sweepc (population balance solver)
 *   Copyright (C) 2012 William J Menz
 *
 *   File purpose:
 *      A generalised version of the binary tree models used in SilicaPrimary
 *      and PAHPrimary. This particle model uses the 'Component' interface
 *      of the Primary parent class to track different types of atoms, rather
 *      than hard-coding the atomic types.
 *
 *      The structure is very much based on SilicaPrimary and PAHPrimary,
 *      originally developed by Shraddha Shekar (ss663) and Markus Sander
 *      (ms785). In its initial implementation, it was a separate class
 *      to SilicaPrimary. As there was a very large amount of code duplication,
 *      these classes were merged in Oct 2012.
 *
 *   Licence:
 *      This file is part of "sweepc".
 *
 *      sweepc is free software; you can redistribute it and/or
 *      modify it under the terms of the GNU Lesser General Public License
 *      as published by the Free Software Foundation; either version 2
 *      of the License, or (at your option) any later version.
 *
 *      This program is distributed in the hope that it will be useful,
 *      but WITHOUT ANY WARRANTY; without even the implied warranty of
 *      MERCHANTABILITY or FITNESS FOR A PARTICULAR PURPOSE.  See the
 *      GNU Lesser General Public License for more details.
 *
 *      You should have received a copy of the GNU Lesser General Public
 *      License along with this program; if not, write to the Free Software
 *      Foundation, Inc., 59 Temple Place - Suite 330, Boston, MA
 *      02111-1307, USA.
 *
 *   Contact:
 *      Prof Markus Kraft
 *      Dept of Chemical Engineering
 *      University of Cambridge
 *      New Museums Site
 *      Pembroke Street
 *      Cambridge
 *      CB2 3RA, UK
 *
 *      Email:       mk306@cam.ac.uk
 *      Website:     http://como.cheng.cam.ac.uk
*/

#ifndef SWEEP_BINTREE_PRIMARY_H
#define SWEEP_BINTREE_PRIMARY_H

#include "swp_primary.h"
#include "swp_particle_model.h"
#include "swp_bintree_serializer.h"
#include "swp_particle_image.h"
#include "swp_coords.h"
#include <set>

namespace Sweep {

namespace AggModels {

class BinTreePrimary: public Primary {
public:

    //! Build a new primary with one molecule
    BinTreePrimary(const double time, const Sweep::ParticleModel &model);

    //! Build a new primary with one molecule
    BinTreePrimary(const double time, const double position,
               const Sweep::ParticleModel &model);

    //! Stream-reading constructor
    BinTreePrimary(std::istream &in, const Sweep::ParticleModel &model);

    //! Default destructor
    virtual ~BinTreePrimary();

    // COPYING PARTICLES AND MAINTAINING TREE STRUCTURE
    //! Primary assignment operator
    virtual BinTreePrimary &operator=(const Primary &rhs);

    //! Returns a copy of the primary.
    virtual BinTreePrimary *const Clone(void) const;

    //! Copy constructor
    BinTreePrimary(const BinTreePrimary &copy);


    // GENERAL PARTICLE MODEL PROPERTIES
    //! Returns the aggregation model type
    AggModelType AggID() const {return AggModels::BinTree_ID;}

    //! Coagulates this particle with rhs
    BinTreePrimary &Coagulate(const Primary &rhs, rng_type &rng);

    //! Coagulates this particle with rhs
    BinTreePrimary &Fragment(const Primary &rhs, rng_type &rng);

    //! Updates the particle cache using the particle details
    void UpdateCache();

	//! Updates the particle cache from the root node
	//  calls UpdateCache()
	void UpdateCacheRoot();

    //! Updates sintering level
    double SinteringLevel();

    //! Prints the tree to a file that can be converted to a graph using graphviz
    void PrintTree(std::string filename) const;

    //! Adjusts a particle according to a surface reaction
    unsigned int Adjust(const fvector &dcomp,
            const fvector &dvalues, rng_type &rng, unsigned int n);

    //! Adjusts a particle according to an interparticle reaction
    unsigned int AdjustIntPar(const fvector &dcomp,
            const fvector &dvalues, rng_type &rng, unsigned int n);

    //! Sinters a particle for time dt
    void Sinter(double dt, Cell &sys, const Processes::SinteringModel &model,
            rng_type &rng,
            double wt);


    // GENERAL DATA ACCESS METHODS
    //! Overload of the Mobility Diameter
    double MobDiameter() const;

    //! Get the number of primaries in the particle
    int  GetNumPrimary() const {return m_numprimary;}

    //! Get the total primary diameter of the particle (dpri,1 + dpri,2..)
    double GetPrimaryDiam() const {return m_primarydiam;}

    //! Gets the average sintering level
    double GetAvgSinterLevel() const {return m_avg_sinter;}

    //! Gets the sintering rate
    double GetSintRate() const;

    //! Gets the sintering time
    double GetSintTime() const {return m_sint_time;}

    //! Gets the arithmetic standard deviation of primary diameter
    double GetPrimaryAStdDev() const;

    //! Get the geometric mean primary diameter
    double GetPrimaryGMean() const;

    //! Gets the geometric standard deviation of primary diameter
    double GetPrimaryGStdDev() const;

    //! Gets the value of one of the chemical components
    double GetComponent(std::string name) const;

    //! Sets the value of one of the chemical components
    void SetComponent(std::string name, double val);

	//!Gets the distance between centres of primary particles
	double GetDistance() const {return m_distance_centreToCentre;}

    //! Calculates the radius of gyration.
    double GetRadiusOfGyration() const;
    
    //! Returns a vector of primary coordinates and radius (4D).
    void GetPriCoords(std::vector<fvector> &coords) const;

<<<<<<< HEAD
	//csl37
	//return primary coords and frame orientation
=======
	//! Returns primary coords and frame orientation
>>>>>>> b6028f9f
    void GetPrimaryCoords(std::vector<fvector> &coords) const;

    // SERIALISATION/DESERIALISATION
    // The binary tree serialiser needs full access to private attributes.
    friend class BinTreeSerializer<class BinTreePrimary>;

    ///////////////////////////////////////////////////////////////////////////
    /// The following ParticleImage functions have to be declared as friends to
    /// be able to access the private members of the BinTreePrimary class.
    ///////////////////////////////////////////////////////////////////////////
    template <class ParticleClass>
    friend void Sweep::Imaging::ParticleImage::ConstructTreeLoop(const ParticleClass *p);

    template <class ParticleClass>
    friend void Sweep::Imaging::ParticleImage::ConstructTree(const ParticleClass *p, Sweep::rng_type &rng, const bool trackPrimaryCoordinates);

    template <class ParticleClass>
    friend void Sweep::Imaging::ParticleImage::CopyTree(ImgNode &node, const ParticleClass *source);

    template <class ParticleClass>
    friend void Sweep::Imaging::ParticleImage::CopyParts(ImgNode &node, const ParticleClass *source);

    template <class ParticleClass>
    friend void Sweep::Imaging::ParticleImage::UpdateAllPointers(ImgNode &node, const ParticleClass *original);

    template <class ParticleClass>
    friend std::stack<bool> Sweep::Imaging::ParticleImage::recordPath(const ParticleClass* bottom, const ParticleClass* const top);

    template <class ParticleClass>
    friend ParticleClass* Sweep::Imaging::ParticleImage::descendPath(ParticleClass *here, std::stack<bool> &takeLeftBranch);

    //! Serialise a BinTreePrimary particle
    void Serialize(std::ostream &out) const;

    //! Deserialise a BinTreePrimary particle
    void Deserialize(std::istream &in, const Sweep::ParticleModel &model);

<<<<<<< HEAD
	//csl37
	//flag to indicate particle is tracked 
	bool m_tracked;
	//set tracking flag
	void setTracking() {m_tracked = true;};
	//csl37: remove primary tracking
	void removeTracking();

	/////////////////////////////////////////////////////////// csl37-pp
	void PrintPrimary(std::vector<fvector> &surface, std::vector<fvector> &primary_diameter, int k) const;
	///////////////////////////////////////////////////////////

=======
	//! Return primary particle details and connectivity
	void PrintPrimary(std::vector<fvector> &surface, std::vector<fvector> &primary_diameter, int k) const;
	
>>>>>>> b6028f9f
protected:
    //! Empty primary not meaningful
    BinTreePrimary();

    //! Print the state space of the particle to stdout
    void PrintComponents() const;

    //! Sets the children properties to 0
    void ResetChildrenProperties();

    //! Updates the properties of a primary only, not the entire tree
    void UpdatePrimary(void);

    //! Copies the subtree of a node
    void CopyTree( const BinTreePrimary *source);

    //! Sets the pointers to the primary particles correct after a copy event
    void UpdateAllPointers( const BinTreePrimary *source);

    //! Sinter a node for time dt
    void SinterNode(double dt,
            Cell &sys,
            const Processes::SinteringModel &model,
            rng_type &rng,
            double wt);

    //! Checks if the sintering level, merges particles if necessary
    bool CheckSintering();

	//! Checks if condition for merger is met
	bool MergeCondition();

    //! Set the sintering time of a tree
    void SetSinteringTime(double time);

    //! Set the last LPDA time throughout the particle tree
    void SetTime(double t);


    // STATE SPACE OF PARTICLE MODEL
    // The number of components are to be contained in Primary's m_comp
    // vector. This ensures standardised access of this information.

    // Derived quantities necessary for calculating particle trees

    //! Number of primaries below this node
    int m_numprimary;

    //! Sum of the diameter of the primaries under this treenode
	// This is usually the spherical equivalent diameter (= Primary::m_diam) 
	// unless centre to centre distance tracking is turned on
    double m_primarydiam;

	//primary volume -- different to m_vol if centre to centre seapration is tracked
	double m_primaryvol;

	//! Sum of primary free surface areas under this node
	double m_free_surf;

	//! Sum of neck radii * ri/xij
	double m_sum_necks;

    //! Equivalent spherical radius of sum of childrens' volume
    double m_children_radius;

    //! Total volume of children under this node
    double m_children_vol;

    //! Common surface area between two connected children
    double m_children_surf;

    //! Distance between the centres of primary particles.
    double m_distance_centreToCentre;

    //! For tracking the coordinates of primary particles.
    Coords::Vector m_cen_bsph; //!< Bounding-sphere centre.
    Coords::Vector m_cen_mass; //!< Centre-of-mass coordinates.

<<<<<<< HEAD
	//csl37
=======
>>>>>>> b6028f9f
	//! For tracking the particle frame orientation
	Coords::Vector m_frame_orient;
	//! For tracking the particle frame position
	Coords::Vector m_frame_x;

    //! Sintering level of children connected by this node
    double m_children_sintering;

    //! Average sintering level of primaries under this node
    double m_avg_sinter;

    //! Sintering rate of particle
    double m_sint_rate;

    //! Absolute amount of time for which particles are sintered
    double m_sint_time;

    //! Radius of bounding sphere raised to powers of 1, 2 and 3.
    double m_r;  //!< Bounding sphere radius of aggregate/primary.
    double m_r2; //!< r squared (useful for efficient collision detection computation).
    double m_r3; //!< r cubed (useful for calculating centre-of-mass).

    // TREE STRUCTURE PROPERTIES
    // The children are the next nodes in the binary tree and are used to
    // ascend/descend the tree in a standard manner.
    // The particles are the physical particles that the node is connecting,
    // thus always refer to leaf nodes.
    // The parent is the node above the present one in the tree (NULL) for the
    // root node.

    //! Left child node
    BinTreePrimary *m_leftchild;

    //! Right child node
    BinTreePrimary *m_rightchild;

    //! Parent node
    BinTreePrimary *m_parent;

    //! Left particle node (always a leaf)
    BinTreePrimary *m_leftparticle;

    //! Right particle node (always a leaf)
    BinTreePrimary *m_rightparticle;

    ///////////////////////////////////////////////////////////////////////////
    /// Functions for manipulating coordinates of primary particles in an
    /// aggregate.
    ///////////////////////////////////////////////////////////////////////////

    //! Returns the bounding-sphere centre.
    const Coords::Vector &boundSphCentre(void) const;

    //! Calculates the bounding sphere position and radius using the left and
    //! right child node values.
    void calcBoundSph(void);

    //! Calculates the centre-of-mass using the left and right child node
    //! values.
    void calcCOM(void);

    //! Put the bounding-sphere at the origin.
    void centreBoundSph(void);

    //! Put the centre-of-mass at the origin.
    void centreCOM(void);

    //! Returns true if this node is a leaf (has no children).
    bool isLeaf(void) const;

    //! Returns the bounding sphere radius.
    double Radius(void) const;

    //! Rotates the aggregate node and child structure about its centre-of-mass
    //! by the given angles (spherical coordinates).
    void rotateCOM(double theta, fvector V);

    //! Translates (moves) the aggregate node and child structure by the given
    //! amounts along the cartesian axes.
    void Translate(double dx, double dy, double dz);

    //! Write the coordinates of the primaries belonging to the node pointed to
    //! by the this pointer.
    void writePrimaryCoordinatesRadius(void);

    //! Check for the overlap of primary particles.
    bool checkForOverlap(
        BinTreePrimary &target, //!< Target node.
        BinTreePrimary &bullet, //!< Bullet node.
        int &numberOfOverlaps,  //!< Number of overlaps.
        double &Separation      //!< Separation between the centres of the primary particles for use with the Newton bisection method.   
        );
    
    //! Determine whether the particles overlap.
    static bool particlesOverlap(
        const Coords::Vector &p1, //!< Positional vector of sphere 1.
        double r1,                //!< Radius of sphere 1.
        const Coords::Vector &p2, //!< Positional vector of sphere 2.
        double r2,                //!< Radius of sphere 2.
        double &Separation        //!< Separation between the centres of the primary particles for use with the Newton bisection method.   
        );

    //! Sets the radius of the bounding sphere.
    void setRadius(double r);

    //! Transforms the node coordinates using the given transformation matrix.
    void transform(const Coords::Matrix &mat);

<<<<<<< HEAD
	//csl37
	//function to return the separation unit vector between two coordinates
	Coords::Vector UnitVector(Coords::Vector x_i, Coords::Vector x_j);
	
	//csl37
	//calculates distance between two points
	double Separation(Coords::Vector x_i, Coords::Vector x_j);
	
	//csl37
	//translates a primary particle by delta_x along a unit vector
	void TranslatePrimary(Coords::Vector u, double delta_d);
	
	//csl37
	//function to translate neighbours by delta_d along a unit vector u
	//but ignoring prim_ignore
	void TranslateNeighbours(BinTreePrimary *prim, Coords::Vector u, double delta_d, BinTreePrimary *prim_ignore);

	//csl37-debug
	//csl37: checks that only one priamry is tracked
	void checkTracking(int &count);

=======
	//! Function to return the separation unit vector between two coordinates
	Coords::Vector UnitVector(Coords::Vector x_i, Coords::Vector x_j);
	
	//! Calculates distance between two points
	double Separation(Coords::Vector x_i, Coords::Vector x_j);
	
	//! Translates a primary particle
	void TranslatePrimary(Coords::Vector u, double delta_d);
	
	//! Function to translate neighbours of a primary except prim_ignore
	void TranslateNeighbours(BinTreePrimary *prim, Coords::Vector u, double delta_d, BinTreePrimary *prim_ignore);

>>>>>>> b6028f9f
private:
    // GENERAL PARTICLE MODEL PROPERTIES
    //! Helper function to update the particle
    void UpdateCache(BinTreePrimary *root);

    //! Update the tree structure's surface area by increment dS
    void UpdateParents(double dS);

    //! Helper function to get a list of all primary diameters
    void GetAllPrimaryDiameters(fvector &diams) const;


    // COPYING PARTICLES AND MAINTAINING TREE STRUCTURE
    //! Find the path through the tree from node top to node bottom
    static std::stack<bool> recordPath(const BinTreePrimary* bottom,
                                       const BinTreePrimary* const top);

    //! Follow a path down the tree
    static BinTreePrimary* descendPath(BinTreePrimary *here,
                                   std::stack<bool> &takeLeftBranch);

    //! Copy elements of just the node of interest
    void CopyParts(const BinTreePrimary *source);

    //! Returns a uniformly chosen primary particle
    BinTreePrimary *SelectRandomSubparticle(rng_type &rng);

    //! Helper function for SelectRandomSubparticle
    BinTreePrimary *SelectRandomSubparticleLoop(int target);

    //! Merges the two children primaries together
    BinTreePrimary &Merge();

    //! Updates the pointers after a merge event
    void ChangePointer(BinTreePrimary *source, BinTreePrimary *target);

	//! Overloaded ChangePointer for centre to centre separation and coordinate tracking models
	void ChangePointer(BinTreePrimary *source, BinTreePrimary *target, BinTreePrimary *small_prim, BinTreePrimary *node);
	
	//! Add new neighbours during a merger event
	double AddNeighbour(double A_n_k, BinTreePrimary *small_prim, BinTreePrimary *node);
	
	//Function to adjust primary properties
	void AdjustPrimary(double dV, double d_ij, BinTreePrimary *prim_ignore);

	//! Update primary free surface area and volume
	void UpdateOverlappingPrimary();

	//! function to identify neighbours and sum their cap areas and volumes
	void SumCaps(BinTreePrimary *prim, double &CapAreas, double &CapVolumes, double &SumNecks);
		
	//! function to modify the centre to centre separations and coordinates and neighbours
	void UpdateConnectivity(BinTreePrimary *prim, double delta_r, BinTreePrimary *prim_ignore);

    // PRINTING TREES
    //! Recursive loop function for print tree
    void PrintTreeLoop(std::ostream &out) const;

    //! Helper function for printing a tree node
    void PrintTreeNode(std::ostream &out) const;


    // SERIALISATION
    //! Serialise a BinTreePrimary node
    virtual void SerializePrimary(std::ostream &out, void*) const;

    //! Deserialise a BinTreePrimary node
    virtual void DeserializePrimary(std::istream &in,
            const Sweep::ParticleModel &model, void*);
<<<<<<< HEAD

	//csl37-test
	double PrimaryVolume();
	void SumCaps(BinTreePrimary *prim, double &capVolume);
	//csl37-test

=======
>>>>>>> b6028f9f
};

}

}

#endif /* SWEEP_BINTREE_PRIMARY_H */<|MERGE_RESOLUTION|>--- conflicted
+++ resolved
@@ -171,12 +171,7 @@
     //! Returns a vector of primary coordinates and radius (4D).
     void GetPriCoords(std::vector<fvector> &coords) const;
 
-<<<<<<< HEAD
-	//csl37
-	//return primary coords and frame orientation
-=======
 	//! Returns primary coords and frame orientation
->>>>>>> b6028f9f
     void GetPrimaryCoords(std::vector<fvector> &coords) const;
 
     // SERIALISATION/DESERIALISATION
@@ -214,24 +209,18 @@
     //! Deserialise a BinTreePrimary particle
     void Deserialize(std::istream &in, const Sweep::ParticleModel &model);
 
-<<<<<<< HEAD
 	//csl37
 	//flag to indicate particle is tracked 
 	bool m_tracked;
-	//set tracking flag
 	void setTracking() {m_tracked = true;};
 	//csl37: remove primary tracking
 	void removeTracking();
-
-	/////////////////////////////////////////////////////////// csl37-pp
-	void PrintPrimary(std::vector<fvector> &surface, std::vector<fvector> &primary_diameter, int k) const;
-	///////////////////////////////////////////////////////////
-
-=======
+	//csl37: check primary tracking
+	void checkTracking(int &count);
+
 	//! Return primary particle details and connectivity
 	void PrintPrimary(std::vector<fvector> &surface, std::vector<fvector> &primary_diameter, int k) const;
-	
->>>>>>> b6028f9f
+
 protected:
     //! Empty primary not meaningful
     BinTreePrimary();
@@ -310,10 +299,6 @@
     Coords::Vector m_cen_bsph; //!< Bounding-sphere centre.
     Coords::Vector m_cen_mass; //!< Centre-of-mass coordinates.
 
-<<<<<<< HEAD
-	//csl37
-=======
->>>>>>> b6028f9f
 	//! For tracking the particle frame orientation
 	Coords::Vector m_frame_orient;
 	//! For tracking the particle frame position
@@ -422,29 +407,6 @@
     //! Transforms the node coordinates using the given transformation matrix.
     void transform(const Coords::Matrix &mat);
 
-<<<<<<< HEAD
-	//csl37
-	//function to return the separation unit vector between two coordinates
-	Coords::Vector UnitVector(Coords::Vector x_i, Coords::Vector x_j);
-	
-	//csl37
-	//calculates distance between two points
-	double Separation(Coords::Vector x_i, Coords::Vector x_j);
-	
-	//csl37
-	//translates a primary particle by delta_x along a unit vector
-	void TranslatePrimary(Coords::Vector u, double delta_d);
-	
-	//csl37
-	//function to translate neighbours by delta_d along a unit vector u
-	//but ignoring prim_ignore
-	void TranslateNeighbours(BinTreePrimary *prim, Coords::Vector u, double delta_d, BinTreePrimary *prim_ignore);
-
-	//csl37-debug
-	//csl37: checks that only one priamry is tracked
-	void checkTracking(int &count);
-
-=======
 	//! Function to return the separation unit vector between two coordinates
 	Coords::Vector UnitVector(Coords::Vector x_i, Coords::Vector x_j);
 	
@@ -457,7 +419,6 @@
 	//! Function to translate neighbours of a primary except prim_ignore
 	void TranslateNeighbours(BinTreePrimary *prim, Coords::Vector u, double delta_d, BinTreePrimary *prim_ignore);
 
->>>>>>> b6028f9f
 private:
     // GENERAL PARTICLE MODEL PROPERTIES
     //! Helper function to update the particle
@@ -527,15 +488,6 @@
     //! Deserialise a BinTreePrimary node
     virtual void DeserializePrimary(std::istream &in,
             const Sweep::ParticleModel &model, void*);
-<<<<<<< HEAD
-
-	//csl37-test
-	double PrimaryVolume();
-	void SumCaps(BinTreePrimary *prim, double &capVolume);
-	//csl37-test
-
-=======
->>>>>>> b6028f9f
 };
 
 }
