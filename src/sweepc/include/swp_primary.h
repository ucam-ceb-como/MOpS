/*
  Author(s):      Matthew Celnik (msc37)
  Project:        sweep (population balance solver)
  Sourceforge:    http://sourceforge.net/projects/mopssuite
  
  Copyright (C) 2008 Matthew S Celnik.

  File purpose:
    The Primary class defines the smallest sub-particle unit.  It uses 
    the spherical particle model, though is designed so that derived
    classes can relax that assumption.  It stores the fundamental
    data structures required to describe different particle models.

    In the context of the sub-particle tree, primaries can be thought of
    as the leaves of the tree.  The SubParticle class describes the branches
    and the Particle class describes the trunk.

    A Primary particle subscribes to a particular ParticleModel object.  The
    particle model defines what constitutes a primary and what sub-models are
    enabled.  A Primary is constructed with knowledge of the particle model,
    and the particle model cannot be changed.  It is expected that the
    data in the ParticleModel object does not change once Primaries have
    been created (e.g. by adding/removing components), and this class is
    defined uner this assumption.

  Licence:
    This file is part of "sweepc".

    sweepc is free software; you can redistribute it and/or
    modify it under the terms of the GNU Lesser General Public License
    as published by the Free Software Foundation; either version 2
    of the License, or (at your option) any later version.

    This program is distributed in the hope that it will be useful,
    but WITHOUT ANY WARRANTY; without even the implied warranty of
    MERCHANTABILITY or FITNESS FOR A PARTICULAR PURPOSE.  See the
    GNU Lesser General Public License for more details.

    You should have received a copy of the GNU Lesser General Public License
    along with this program; if not, write to the Free Software
    Foundation, Inc., 59 Temple Place - Suite 330, Boston, MA  02111-1307, USA.

  Contact:
    Dr Markus Kraft
    Dept of Chemical Engineering
    University of Cambridge
    New Museums Site
    Pembroke Street
    Cambridge
    CB2 3RA
    UK

    Email:       mk306@cam.ac.uk
    Website:     http://como.cheng.cam.ac.uk
*/

#ifndef SWEEP_PRIMARY_H
#define SWEEP_PRIMARY_H

#include "swp_params.h"
#include "swp_component.h"
#include "swp_tracker.h"
#include "swp_particle_model.h"
#include "swp_aggmodel_type.h"
#include "swp_sintering_model.h"
#include "swp_property_indices.h"

#include <iostream>

namespace Sweep
{
	enum Xmer{ MOMOMER=1,DIMER=2,TRIMER=3};
// Forward declaration
class Cell;

class Primary
{
public:
<<<<<<< HEAD
    // Enumeration of properties which can be accessed using
    // the Property() function.  These are fundamental properties
    // which are not altered by sub-models.
    enum PropID {
        iCTime,  // Create time.
        iLUTime, // Last update time.
        iD,      // Equivalent sphere diameter.
        iDcol,   // Collision diameter.
        iDmob,   // Mobility diameter.
        iS,      // Surface area.
        iASN,    // Active surface sites
        iV,      // Volume.
        iM       // Mass.
    };
=======
>>>>>>> 019ec46d

    // Constructors.
    //   Note:  Default constructor is protected to prevent a
    //          Primary being created without knowledge of the
    //          defining particle model.
    Primary(                              // Initialising constructor.
        real time,                        //  - Create time.
        const Sweep::ParticleModel &model //  - Defining particle model.
        );
    Primary(const Primary &copy); // Copy constructor.
    Primary(                              // Stream-reading constructor.
        std::istream &in,                 //  - Input stream.
        const Sweep::ParticleModel &model //  - Defining particle model.
        );

    // Destructors.
    virtual ~Primary(void);

    // Operators.
    virtual Primary &operator=(const Primary &rhs);

    // DEFINING PARTICLE MODEL.
    
    // Returns the particle model used to create this primary.
    const Sweep::ParticleModel *const ParticleModel(void) const;


    // PRIMARY COMPOSITION.

    // Returns the composition vector.
    const fvector &Composition(void) const;

    // Returns the ith component value.  Returns 0.0 if i invalid.
    real Composition(unsigned int i) const;

    // Sets the composition vector.
    void SetComposition(const fvector &comp);


    // PRIMARY TRACKER VALUES.

    // Returns the values vector.
    const fvector &Values(void) const;

    // Returns the ith value.  Returns 0.0 if i invalid.
    real Values(unsigned int i) const;

    // Sets the values vector.
    void SetValues(const fvector &vals);

    // Sets the ith trackervalue.
    void SetValue(unsigned int i, real val);


    // PRIMARY CREATE TIME.

    // Returns the particle create time.
    real CreateTime(void) const;


    // LAST UPDATE TIME.
    //   This is provided to assist numerics only.  It is not available
    //   to other programs/libraries outside sweep.

    // Returns the last update time of the particle.
    real LastUpdateTime(void) const;

    // Sets the last update time of the particle.
    virtual void SetTime(real t);


    // AGGREGATION MODEL.

    // Returns the aggregation model which this primary describes.
    virtual AggModels::AggModelType AggID(void) const;

    // BASIC DERIVED PROPERTIES.

    // Calculates the derived properties from the unique properties.
    virtual void UpdateCache(void);

    // Returns the equivalent-sphere diameter.
    real SphDiameter(void) const;

    // Returns the collision diameter.
    real CollDiameter(void) const;

    // Returns the mobility diameter.
    real MobDiameter(void) const;

    // Returns the surface area.
    real SurfaceArea(void) const;

    // Returns the equivalent sphere surface area, based
    // on the volume.
    real SphSurfaceArea(void) const;

    // Returns the volume.
    real Volume(void) const;

    // Returns the mass.
    real Mass(void) const;

    //! Returns the property with the given ID.
    real Property(const Sweep::PropID id) const;


    // BASIC DERIVED PROPERTY OVERWRITES.

    // Sets the spherical particle diameter
    void SetSphDiameter(real diam);

    // Sets the collision diameter of the particle.
    void SetCollDiameter(real dcol);

    // Sets the mobility diameter.
    void SetMobDiameter(real dmob);

    // Sets the surface area, subject to minimum spherical area condition.
    void SetSurfaceArea(real surf);

    // Sets the volume.
    void SetVolume(real vol);

    // Sets the mass.
    void SetMass(real m);

    //! Check particle still meets physical conditions for being a particle.
    bool IsValid() const;

    // OPERATIONS.

    // Adjusts the primary with the given composition and 
    // tracker values changes n times.  If the particle cannot be adjust
    // n times, then this function returns the number of times
    // it was adjusted.
    virtual unsigned int Adjust(
        const fvector &dcomp,   // Composition changes.
        const fvector &dvalues, // Tracker variable changes.
        rng_type &rng,			// Random number for leaf node
        unsigned int n=1        // Number of times to perform adjustment.
        );

    // As for Adjust, but applies to SilicaPrimary's IntParticle reaction
    virtual unsigned int AdjustIntPar(
        const fvector &dcomp,   // Composition changes.
        const fvector &dvalues, // Tracker variable changes.
        rng_type &rng,			// Random number for leaf node
        unsigned int n=1        // Number of times to perform adjustment.
        );

    // Combines this primary with another.  This is also the
    // implementation of the + and += operators.
    virtual Primary &Coagulate(const Primary &rhs,
                               rng_type &rng);

    // This routine sinters the Primary for the given length of
    // time using the provided sintering model.
    virtual void Sinter(
        real dt, // Delta-t for sintering to occur.
        Cell &sys, // System which defines primary's environment.
        const Processes::SinteringModel &model, // Sintering model to use.
        rng_type &rng,  // Random number generator
        real wt     // Statistical weight
        );

    // READ/WRITE/COPY.

    // Returns a copy of the primary.
    virtual Primary *const Clone(void) const;

    // Writes the object to a binary stream.
    virtual void Serialize(std::ostream &out) const;

    // Reads the object from a binary stream.
    virtual void Deserialize(
        std::istream &in,                 // Input stream.
        const Sweep::ParticleModel &model // Defining particle model.
        );

	//! Number of active sites (only implemented for some particle models).
	virtual int GetSites() const { return 0; }

	// Return the sintering rate for a SilicaPrimary
	virtual real GetSintRate() const { return 0.0; }

protected:
    // Particle model used to define the Primary.
    const Sweep::ParticleModel *m_pmodel;

    // Unique properties.
    fvector m_comp;   // Primary composition.
    fvector m_values; // Other primary values (defined at run time).
    real m_createt;   // Time at which primary was created.
    real m_time;      // Last time primary was updated.  Required for LPDA.

    // Basic derived properties (calculated from above properties).
    real m_diam; // Equivalent spherical diameter.
    real m_dcol; // Collision diameter.
    real m_dmob; // Mobility diameter.
    real m_surf; // Surface area.
    real m_vol;  // Volume.
    real m_mass; // Mass.

    // Primary class cannot be created without knowledge of the
    // particle model, therefore default constructor is protected.
    Primary(void);


    // DERIVED PROPERTIES.

    // Sets the particle cache to that of a spherical particle.
    void setSphereCache(void);


    // MEMORY MANAGEMENT.

    // Release all memory associated with object.
    void releaseMem(void);

    // Initialisation routine.
    void init(void);


};
}

#endif<|MERGE_RESOLUTION|>--- conflicted
+++ resolved
@@ -76,24 +76,6 @@
 class Primary
 {
 public:
-<<<<<<< HEAD
-    // Enumeration of properties which can be accessed using
-    // the Property() function.  These are fundamental properties
-    // which are not altered by sub-models.
-    enum PropID {
-        iCTime,  // Create time.
-        iLUTime, // Last update time.
-        iD,      // Equivalent sphere diameter.
-        iDcol,   // Collision diameter.
-        iDmob,   // Mobility diameter.
-        iS,      // Surface area.
-        iASN,    // Active surface sites
-        iV,      // Volume.
-        iM       // Mass.
-    };
-=======
->>>>>>> 019ec46d
-
     // Constructors.
     //   Note:  Default constructor is protected to prevent a
     //          Primary being created without knowledge of the
