/*
  Author(s):      Shraddha Shekar (ss663)
  Project:        sweepc (population balance solver)
  Sourceforge:    http://sourceforge.net/projects/mopssuite

  Copyright (C) 2010 Shraddha Shekar.

  File purpose:
    Defines a InterParticle reaction.  InterParticle reactions are treated
    differently from surface reactions as they are modelled as free molecular
    collisions.  The assumptions made in this model are:

    1.  The colliding species is much smaller than the recipient particle.

    Before the InterParticle process can be used it must be provided the mass and
    diameter of the condensing species in order to calculate the rate terms.  The
    SetCondensingSpecies() function is used for this.

  Licence:
    This file is part of "sweepc".

    sweepc is free software; you can redistribute it and/or
    modify it under the terms of the GNU Lesser General Public License
    as published by the Free Software Foundation; either version 2
    of the License, or (at your option) any later version.

    This program is distributed in the hope that it will be useful,
    but WITHOUT ANY WARRANTY; without even the implied warranty of
    MERCHANTABILITY or FITNESS FOR A PARTICULAR PURPOSE.  See the
    GNU Lesser General Public License for more details.

    You should have received a copy of the GNU Lesser General Public License
    along with this program; if not, write to the Free Software
    Foundation, Inc., 59 Temple Place - Suite 330, Boston, MA  02111-1307, USA.

  Contact:
    Dr Markus Kraft
    Dept of Chemical Engineering
    University of Cambridge
    New Museums Site
    Pembroke Street
    Cambridge
    CB2 3RA
    UK

    Email:       mk306@cam.ac.uk
    Website:     http://como.cheng.cam.ac.uk
*/

#ifndef SWEEP_INTERPART_H
#define SWEEP_INTERPART_H

#include "swp_particle_process.h"
#include "swp_process_type.h"
#include <iostream>


namespace Sweep
{
// Forward declare Mechanism class.
class Mechanism;

namespace Transport
{
    struct TransportOutflow;
}

namespace Processes
{
class InterParticle : public ParticleProcess
{
public:
    // Constructors.
    InterParticle(const Sweep::Mechanism &mech); // Default constructor.
    InterParticle(const InterParticle &copy);     // Copy constructor.
    InterParticle(                    // Stream-reading constructor.
        std::istream &in,            //  - Input stream.
        const Sweep::Mechanism &mech //  - Parent mechanism.
        );

    // Destructor.
    ~InterParticle(void);

    // Operators.
    InterParticle &operator=(const InterParticle &rhs);



	// PARTICLE PROPERTY ID.

    // Returns the ID number of the particle property to which
    // the rate of this process is proportional.
    unsigned int PropertyID(void) const;

<<<<<<< HEAD
    //! ID number of the particle property to which the rate of this process is proportional.
    void SetPropertyID(
        Sweep::PropID pid
=======
    // Sets the ID number of the particle property to which
    // the rate of this process is proportional.
    void SetPropertyID(
        Sweep::PropID pid   // ID number of particle property.
>>>>>>> 84ec6f97
        );

	// RATE CONSTANT AND PARAMETERS.

    // Returns the Arrhenius parameter.
    Sprog::Kinetics::ARRHENIUS &Arrhenius();
    const Sprog::Kinetics::ARRHENIUS &Arrhenius() const;

<<<<<<< HEAD
	// Particle property to which the rate of the process is
    // proportional.
    unsigned int m_pid;

=======
>>>>>>> 84ec6f97
    // Sets the Arrhenius parameters.
    void SetArrhenius(Sprog::Kinetics::ARRHENIUS &arr);


    // TOTAL RATE CALCULATIONS (ALL PARTICLES IN A SYSTEM).

     // Returns rate of the process for the given system.
     real Rate(
         real t,         // Time.
         const Cell &sys // System for which to calculate rate.
         ) const;


     // SINGLE PARTICLE RATE CALCULATIONS.

     // Returns the rate of the process for the given particle in
     // the system. Process must be linear in particle number.
     real Rate(
         real t,             // Current time (s).
         const Cell &sys,    // System to which the particle belongs.
         const Particle &sp  // Particle for which to calculate rate.
         ) const;


     // Returns majorant rate of the process for the given system.
     real MajorantRate(
         real t,             // Current time (s).
         const Cell &sys,    // System to which the particle belongs.
         const Particle &sp  // Particle for which to calculate rate.
         ) const;


 	// RATE TERM CALCULATIONS.
     //   These routines return the individual rate terms for a
     //   process, which may have multiple terms (e.g. InterParticle).

     // Returns the number of rate terms for this process.
     unsigned int TermCount(void) const;


     // Calculates the rate terms given an iterator to a real vector. The
     // iterator is advanced to the position after the last term for this
     // process.
     real RateTerms(
         real t,                  // Time.
         const Cell &sys,         // System for which to calculate rate terms.
         fvector::iterator &iterm // Iterator to the first term.
         ) const;


     // PERFORMING THE PROCESS.

     //! Perform one surface reaction event
     virtual int Perform(
         real t,
         Cell &sys,
         const Geometry::LocalGeometry1d& local_geom,
         unsigned int iterm,
         rng_type &rng) const;

     // Performs the process on a given particle in the system.  Particle
     // is given by index.  The process is performed n times.
     virtual int Perform(
         real t,        // Current time (s).
         Cell &sys,     // System to which the particle belongs.
         Particle &sp,  // Particle for which to perform process.
         rng_type &rng,  // Random generator
         unsigned int n // Number of times to perform the process.
         ) const;


     // READ/WRITE/COPY.

     // Creates a copy of the particle process.
     virtual InterParticle *const Clone(void) const;

     // Returns the process type.  Used to identify different
     // processes and for serialisation.
     virtual ProcessType ID(void) const;

     // Writes the object to a binary stream.
     virtual void Serialize(std::ostream &out) const;

     // Reads the object from a binary stream.
     virtual void Deserialize(
         std::istream &in,            // Input stream.
         const Sweep::Mechanism &mech // Parent mechanism.
         );

protected:
    // Surface reaction majorant parameter.  The true rate
    // is multiplied by this parameter to get the majorised rate.
    const static real m_majfactor;

    // Arrhenius rate parameters.
    Sprog::Kinetics::ARRHENIUS m_arr;

    // Particle property to which the rate of the process is
    // proportional.
    Sweep::PropID m_pid;

     // Default constructor is protected to prevent InterParticles being
     // defined without knowledge of the parent mechanism.
     InterParticle(void);

}; // InterParticle class
}  // Process namespace
}  // Sweep namespace

#endif
<|MERGE_RESOLUTION|>--- conflicted
+++ resolved
@@ -92,16 +92,9 @@
     // the rate of this process is proportional.
     unsigned int PropertyID(void) const;
 
-<<<<<<< HEAD
     //! ID number of the particle property to which the rate of this process is proportional.
     void SetPropertyID(
         Sweep::PropID pid
-=======
-    // Sets the ID number of the particle property to which
-    // the rate of this process is proportional.
-    void SetPropertyID(
-        Sweep::PropID pid   // ID number of particle property.
->>>>>>> 84ec6f97
         );
 
 	// RATE CONSTANT AND PARAMETERS.
@@ -110,13 +103,6 @@
     Sprog::Kinetics::ARRHENIUS &Arrhenius();
     const Sprog::Kinetics::ARRHENIUS &Arrhenius() const;
 
-<<<<<<< HEAD
-	// Particle property to which the rate of the process is
-    // proportional.
-    unsigned int m_pid;
-
-=======
->>>>>>> 84ec6f97
     // Sets the Arrhenius parameters.
     void SetArrhenius(Sprog::Kinetics::ARRHENIUS &arr);
 
@@ -214,8 +200,7 @@
     // Arrhenius rate parameters.
     Sprog::Kinetics::ARRHENIUS m_arr;
 
-    // Particle property to which the rate of the process is
-    // proportional.
+    //! Particle property to which the rate of the process is proportional.
     Sweep::PropID m_pid;
 
      // Default constructor is protected to prevent InterParticles being
