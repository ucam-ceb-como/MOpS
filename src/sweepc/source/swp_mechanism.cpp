--- conflicted
+++ resolved
@@ -781,7 +781,6 @@
                     rate = (*i)->Rate(t, sys, sp) * dt;
 
                     // Use a Poission deviate to calculate number of
-<<<<<<< HEAD
                     // times to perform the process.  If the rate is
                     // 0 then the count is guaranteed to be 0
                     if(rate > 0) {
@@ -789,17 +788,8 @@
                          unsigned num = repeatDistrib(rng);
                          if (num > 0) {
                              // Do the process to the particle.
-                             (*i)->Perform(t, sys, sp, num);
+                             (*i)->Perform(t, sys, sp, rng, num);
                          }
-=======
-                    // times to perform the process.
-                    boost::uniform_01<rng_type &> uniformGenerator(rng);
-                    num = Utils::ignpoi(rate, uniformGenerator);
-
-                    if (num > 0) {
-                        // Do the process to the particle.
-                        (*i)->Perform(t, sys, sp, rng, num);
->>>>>>> 83f16b09
                     }
                 }
             }
