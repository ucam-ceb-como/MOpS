/*!
 * @file    swp_bintree_primary.cpp
 * @author  William J Menz
 * @brief   Implementation of generic binary tree particle model
 *
 *   Author(s):      William J Menz
 *   Project:        sweepc (population balance solver)
 *   Copyright (C) 2012 William J Menz
 *
 *   File purpose:
 *      Implementation of the BinTreePrimary class.
 *
 *   Licence:
 *      This file is part of "sweepc".
 *
 *      sweepc is free software; you can redistribute it and/or
 *      modify it under the terms of the GNU Lesser General Public License
 *      as published by the Free Software Foundation; either version 2
 *      of the License, or (at your option) any later version.
 *
 *      This program is distributed in the hope that it will be useful,
 *      but WITHOUT ANY WARRANTY; without even the implied warranty of
 *      MERCHANTABILITY or FITNESS FOR A PARTICULAR PURPOSE.  See the
 *      GNU Lesser General Public License for more details.
 *
 *      You should have received a copy of the GNU Lesser General Public
 *      License along with this program; if not, write to the Free Software
 *      Foundation, Inc., 59 Temple Place - Suite 330, Boston, MA
 *      02111-1307, USA.
 *
 *   Contact:
 *      Prof Markus Kraft
 *      Dept of Chemical Engineering
 *      University of Cambridge
 *      New Museums Site
 *      Pembroke Street
 *      Cambridge
 *      CB2 3RA, UK
 *
 *      Email:       mk306@cam.ac.uk
 *      Website:     http://como.cheng.cam.ac.uk
*/

#define _USE_MATH_DEFINES //!< First define.
#include <math.h>         //!< Then include so that the pi constant (M_PI) can be used.

#include "swp_bintree_primary.h"
#include "swp_bintree_serializer.h"
#include <boost/random/poisson_distribution.hpp>
#include <boost/random/bernoulli_distribution.hpp>
#include <boost/random/uniform_smallint.hpp>
#include <boost/math/tools/roots.hpp>
#include <iostream>
#include <fstream>
#include <stdexcept>
#include <stack>

using namespace Sweep;
using namespace Sweep::AggModels;
using namespace std;

// CONSTRUCTORS AND DESTRUCTORS.

/*!
 * @brief       Initialising constructor with no arguments
 *
 * Initialises a particle from no arguments.
 *
 */
BinTreePrimary::BinTreePrimary() : Primary(),
    m_numprimary(0),
    m_primarydiam(0.0),
    m_children_radius(0.0),
    m_children_vol(0.0),
    m_children_surf(0.0),
	m_free_surf(0.0),
	m_sum_necks(0.0),
	m_primaryvol(0.0),
    m_distance_centreToCentre(0.0),
    m_children_sintering(0.0),
    m_avg_sinter(0.0),
    m_sint_rate(0.0),
    m_sint_time(0.0),
    m_leftchild(NULL),
    m_rightchild(NULL),
    m_parent(NULL),
    m_leftparticle(NULL),
    m_rightparticle(NULL),
    m_r(0.0),
    m_r2(0.0),
    m_r3(0.0),
<<<<<<< HEAD
	m_tracked(false)
=======
	m_Rg(0.0)
>>>>>>> a820577e
{
    m_cen_bsph[0] = 0.0;
    m_cen_bsph[1] = 0.0;
    m_cen_bsph[2] = 0.0;

    m_cen_mass[0] = 0.0;
    m_cen_mass[1] = 0.0;
    m_cen_mass[2] = 0.0;

	m_frame_orient[0] = 0.0;
	m_frame_orient[1] = 0.0;
	m_frame_orient[2] = 1.0e-9;

	m_frame_x[0] = 1.0e-9;
	m_frame_x[1] = 0.0;
	m_frame_x[2] = 0.0;
}

/*!
 * @brief       Initialising constructor using time and model
 *
 * Initialises a particle with the default chemical properties. Calls
 * UpdateCache() to calculate the derived properties after creation.
 *
 * @param[in]   time        Time at which particle is being created
 * @param[in]   model       Model which defines the meaning of the primary
 *
 */
BinTreePrimary::BinTreePrimary(const double time,
        const Sweep::ParticleModel &model)
: Primary(time, model),
    m_numprimary(0),
    m_primarydiam(0.0),
    m_children_radius(0.0),
    m_children_vol(0.0),
    m_children_surf(0.0),
	m_free_surf(0.0),
	m_sum_necks(0.0),
	m_primaryvol(0.0),
    m_distance_centreToCentre(0.0),
    m_children_sintering(0.0),
    m_avg_sinter(0.0),
    m_sint_rate(0.0),
    m_sint_time(0.0),
    m_leftchild(NULL),
    m_rightchild(NULL),
    m_parent(NULL),
    m_leftparticle(NULL),
    m_rightparticle(NULL),
    m_r(0.0),
    m_r2(0.0),
    m_r3(0.0),
<<<<<<< HEAD
	m_tracked(false)
=======
	m_Rg(0.0)
>>>>>>> a820577e
{
    m_cen_bsph[0] = 0.0;
    m_cen_bsph[1] = 0.0;
    m_cen_bsph[2] = 0.0;

    m_cen_mass[0] = 0.0;
    m_cen_mass[1] = 0.0;
    m_cen_mass[2] = 0.0;

	m_frame_orient[0] = 0.0;
	m_frame_orient[1] = 0.0;
	m_frame_orient[2] = 1.0e-9;

	m_frame_x[0] = 1.0e-9;
	m_frame_x[1] = 0.0;
	m_frame_x[2] = 0.0;
}

//! Copy constructor.
BinTreePrimary::BinTreePrimary(const BinTreePrimary &copy)
{
    *this = copy;
    if (copy.m_leftchild!=NULL)
    {
        CopyTree(&copy);
    }
}

//! Stream-reading constructor.
BinTreePrimary::BinTreePrimary(std::istream &in,
        const Sweep::ParticleModel &model) :
m_numprimary(0),
m_primarydiam(0.0),
m_children_radius(0.0),
m_children_vol(0.0),
m_children_surf(0.0),
m_free_surf(0.0),
m_sum_necks(0.0),
m_primaryvol(0.0),
m_distance_centreToCentre(0.0),
m_children_sintering(0.0),
m_avg_sinter(0.0),
m_sint_rate(0.0),
m_sint_time(0.0),
m_leftchild(NULL),
m_rightchild(NULL),
m_parent(NULL),
m_leftparticle(NULL),
m_rightparticle(NULL),
m_tracked(false)
{
    Deserialize(in, model);
}

//! Default destructor.
BinTreePrimary::~BinTreePrimary()
{
    delete m_leftchild;
    delete m_rightchild;

    releaseMem();
}


// Primary operator
BinTreePrimary &BinTreePrimary::operator=(const Primary &rhs)
{
    operator=(dynamic_cast<const BinTreePrimary&>(rhs));

    return *this;
}

//! Return a copy of the model data
BinTreePrimary *const BinTreePrimary::Clone(void) const
{
   return new BinTreePrimary(*this);
}


/*!
 * @brief       Recursively copy the tree for non-leaf nodes.
 *
 * @param[in] source Pointer to the primary to be copied
*/
void BinTreePrimary::CopyTree(const BinTreePrimary *source)
{
    // Create the new left and right children with nothing in them
    m_leftchild     = new BinTreePrimary(source->CreateTime(),*m_pmodel);
    m_rightchild    = new BinTreePrimary(source->CreateTime(),*m_pmodel);

    // Copy the properties such as the volume,
    // surface area and list of constituent chemical units
    m_leftchild->CopyParts(source->m_leftchild);
    m_rightchild->CopyParts(source->m_rightchild);

    // Set the pointers to the parent
    m_leftchild->m_parent=this;
    m_rightchild->m_parent=this;

    // The left and right particle are set further down in UpdateAllPointers
    // These are the pointers that specify which primary particles touch each
    // other in the aggregate structure.
    m_leftparticle=NULL;
    m_rightparticle=NULL;

    // Recursively copy the subtrees
    if (source->m_leftchild->m_leftchild!=NULL)
        m_leftchild->CopyTree(source->m_leftchild);

    if (source->m_rightchild->m_leftchild!=NULL)
        m_rightchild->CopyTree(source->m_rightchild);

    // Set the leftparticle and rightparticle
    UpdateAllPointers(source);

}

/*!
 * @brief       Updates all pointers, ensuring the connectivity of the tree
 *                 is preserved during copying.
 *
 * Each node contains two pointers (m_leftparticle and m_rightparticle)
 * to primary particles that are connected by this node
 * This function is used when the entire particle tree is duplicated.
 * It sets the pointers in the copied node (this), such that the connectivity
 * of the primary particles in this node is the same as in the original node.
 *
 * @param[in] original Pointer to the primary to be copied
*/
void BinTreePrimary::UpdateAllPointers(const BinTreePrimary *original)
{
    // The primary has no children => there are no left and right particles
    if (original->m_leftchild == NULL) {
        m_leftparticle=NULL;
        m_rightparticle=NULL;
     }
    else {
        // Find the route to m_leftparticle in the original tree
        std::stack<bool> route =recordPath(original->m_leftparticle, original);

        // Now follow the same route down the new tree to find
        // the new left particle
        m_leftparticle = descendPath(this, route);

         // Find the route to m_rightparticle in the original tree
        route = recordPath(original->m_rightparticle, original);

        // Now follow the same route down the new tree to find
        // the new right particle
        m_rightparticle = descendPath(this, route);
    }
}


/*!
 *
 * It climbs up the tree from bottom to top recording a route
 * suitable for use in call to @see descendPath.
 *
 *@param[in]    bottom      Tree node from which to start climbing
 *@param[in]    top         Tree node at which to stop climbing
 *
 *@pre      top must be above bottom in a tree
 *
 *@return   Stack that can be used to descend the same path by moving to the
 *          left child each time the top of the stack is true.
 */
std::stack<bool> BinTreePrimary::recordPath(const BinTreePrimary* bottom,
                                        const BinTreePrimary* const top)
{
    std::stack<bool> wasLeftChild;

    while(bottom != top) {
        // check whether bottom was a left child of its parent
        wasLeftChild.push(bottom == bottom->m_parent->m_leftchild);

        // Climb one level up the tree
        bottom = bottom->m_parent;
    }
    return wasLeftChild;
}

/*!
 *@param[in]        here            Point in tree from which to start descent
 *@param[in,out]    takeLeftBranch  Instructions for which child to move to
 *                                   at each level
 *
 *@return   The node at the bottom of the path
 *
 *@pre  here must be a node of tree in which takeLeftBranch is a valid path
 *@post takeLeftBranch.empty() == true
 */
BinTreePrimary* BinTreePrimary::descendPath(BinTreePrimary *here,
                                    std::stack<bool> &takeLeftBranch) {
    while(!takeLeftBranch.empty()) {
        // Move one step down the tree in the instructed direction
        if(takeLeftBranch.top())
            here = here->m_leftchild;
        else
            here = here->m_rightchild;

        // This instuction has now been processed
        takeLeftBranch.pop();
    }

    return here;
}

/*!
 * @brief       Coagulates *this* and rhs particle
 *
 * Called by coagulate, this function joins sp1 (this) and sp2 (rhs).
 * Basic properties are first calculated, followed by derived.
 *
 * @param[in] rhs   Pointer to the particle to be coagulated with this
 * @param[in] rng   Random number generator
*/
BinTreePrimary &BinTreePrimary::Coagulate(const Primary &rhs, rng_type &rng)
{
    const BinTreePrimary *rhsparticle = NULL;
    rhsparticle = dynamic_cast<const AggModels::BinTreePrimary*>(&rhs);

    // Don't sum-up components now. Wait for UpdateCache so as to not
    // double-count the values.

    // Create the new particles
    BinTreePrimary *newleft = new BinTreePrimary(m_time, *m_pmodel);
    BinTreePrimary *newright = new BinTreePrimary(m_time, *m_pmodel);
    BinTreePrimary copy_rhs(*rhsparticle);


    //Randomly select where to add the second particle
    boost::bernoulli_distribution<> bernoulliDistrib;
    if (bernoulliDistrib(rng)) {
        newleft->CopyParts(this);
        newright->CopyParts(&copy_rhs);
    }
    else {
        newright->CopyParts(this);
        newleft->CopyParts(&copy_rhs);
    }

    // Set the pointers
    m_leftchild     = newleft;
    m_rightchild    = newright;
    newright->m_parent = this;
    newleft->m_parent  = this;

    // Set the pointers to the parent node
    if (newleft->m_leftchild!=NULL) {
		newleft->m_leftchild->m_parent      = newleft;
		newleft->m_rightchild->m_parent     = newleft;
    }
    if (newright->m_leftchild!=NULL) {
		newright->m_leftchild->m_parent     = newright;
		newright->m_rightchild->m_parent    = newright;
    }
    m_children_sintering=0.0;

	//csl37
	//this becomes a node so turn off tracking flag
	//flag should have been copied to newleft/right already
	m_tracked = false;

    UpdateCache();

    //! It is assumed that primary pi from particle Pq and primary pj from
    //! particle Pq are in point contact and by default pi and pj are
    //! uniformly selected. If we track the coordinates of the primaries in
    //! a particle, we can do a smarter selection where pi and pj are
    //! determined by ballistic cluster-cluster aggregation (BCCA):
    //! R. Jullien, Transparency effects in cluster-cluster aggregation with
    //! linear trajectories, J. Phys. A 17 (1984) L771-L776.
    if (m_pmodel->getTrackPrimaryCoordinates()) {
        boost::uniform_01<rng_type&, double> uniformGenerator(rng);
        
		//! Calculate centre of mass and bounding sphere
		m_leftchild->calcBoundSph();
		m_leftchild->calcCOM();
		m_rightchild->calcBoundSph();
		m_rightchild->calcCOM();

        //! Implementation of Arvo's algorithm, Fast Random Rotation Matrices,
        //! Chapter III.4 in Graphic Gems III edited by David Kirk to generate
        //! a transformation matrix for randomly rotating a particle.
        double theta1 = 2 * PI * uniformGenerator(); //!< Pick a rotation about the pole.
        double phi1 = 2 * PI * uniformGenerator();   //!< Pick a direction to deflect the pole.
        double z1 = uniformGenerator();              //!< Pick the amount of pole deflection.

        //! Construct a vector for performing the reflection.
        fvector V1; 
        V1.push_back(cos(phi1) * sqrt(z1));
        V1.push_back(sin(phi1) * sqrt(z1));
        V1.push_back(sqrt(1 - z1));	

        //! Rotate centre-of-mass.
        m_leftchild->rotateCOM(theta1, V1);

        //! Implementation of Arvo's algorithm, Fast Random Rotation Matrices,
        //! Chapter III.4 in Graphic Gems III edited by David Kirk to generate
        //! a transformation matrix for randomly rotating a particle.
        double theta2 = 2 * PI * uniformGenerator(); //!< Pick a rotation about the pole.
        double phi2 = 2 * PI * uniformGenerator();   //!< Pick a direction to deflect the pole.
        double z2 = uniformGenerator();              //!< Pick the amount of pole deflection.

        //! Construct a vector for performing the reflection.
        fvector V2; 
        V2.push_back(cos(phi2) * sqrt(z2));
        V2.push_back(sin(phi2) * sqrt(z2));
        V2.push_back(sqrt(1 - z2));

        //! Rotate centre-of-mass.
        m_rightchild->rotateCOM(theta2, V2);

        m_leftchild->centreBoundSph();
        m_rightchild->centreBoundSph();

        bool Overlap = false;

        //! Incremental translation.
        while (!Overlap) {
            //! Sphere point picking. This is the random direction step of
            //! Jullien's BCCA algorithm. It is incorrect to select spherical
            //! coordinates theta (azimuthal angle) and phi (polar angle) from
            //! uniform distributions theta E [0, 2 * pi) and phi E [0, pi] as
            //! points picked in this way will be 'bunched' near the poles:
            //! http://mathworld.wolfram.com/SpherePointPicking.html
            double theta = 2.0 * PI * uniformGenerator();
            double phi = acos(2.0 * uniformGenerator() - 1.0);

            //! In terms of Cartesian coordinates.
            double x = cos(theta) * sin(phi);
            double y = sin(theta) * sin(phi);
            double z = cos(phi);

            //! We want to find the rotation matrix which rotates an
            //! arbitrarily chosen unit vector to the randomly chosen unit
            //! vector selected above. Not sure where the formula is from but I
            //! have checked that it works:
            //! https://math.stackexchange.com/questions/180418/calculate-rotation-matrix-to-align-vector-a-to-vector-b-in-3d
            double bx = 0.0;
            double by = 0.0;
            double bz = -1.0;

            //! Cross product of the two vectors.
            double vx = by * z - bz * y;
            double vy = bz * x - bx * z;
            double vz = bx * y - by * x;

            //! Skew-symmetric cross-product matrix of vector v.
            double v[3][3] = {0};

            v[0][0] = 0.0;
            v[0][1] = -vz;
            v[0][2] = vy;
            v[1][0] = vz;
            v[1][1] = 0.0;
            v[1][2] = -vx;
            v[2][0] = -vy;
            v[2][1] = vx;
            v[2][2] = 0.0;

            //! Identity.
            double I[3][3] = {0};

            I[0][0] = 1.0;
            I[0][1] = 0.0;
            I[0][2] = 0.0;
            I[1][0] = 0.0;
            I[1][1] = 1.0;
            I[1][2] = 0.0;
            I[2][0] = 0.0;
            I[2][1] = 0.0;
            I[2][2] = 1.0;

            //! Rotation matrix.
            double R[3][3] = {0};
            double Mult = 1.0 / (1.0 + bx * x + by * y + bz * z); //!< Dot product of the two unit vectors.

            //! Square of the matrix v.
            R[0][0] = Mult * (-vy * vy - vz * vz);
            R[0][1] = Mult * (vx * vy);
            R[0][2] = Mult * (vx * vz);
            R[1][0] = Mult * (vx * vy);
            R[1][1] = Mult * (-vx * vx - vz * vz);
            R[1][2] = Mult * (vy * vz);
            R[2][0] = Mult * (vx * vz);
            R[2][1] = Mult * (vy * vz);
            R[2][2] = Mult * (-vx * vx - vy * vy);

            R[0][0] = 1.0 + R[0][0];
            R[0][1] = -vz + R[0][1];
            R[0][2] = vy + R[0][2];
            R[1][0] = vz + R[1][0];
            R[1][1] = 1.0 + R[1][1];
            R[1][2] = -vx + R[1][2];
            R[2][0] = -vy + R[2][0];
            R[2][1] = vx + R[2][1];
            R[2][2] = 1.0 + R[2][2];

            //! Disk point picking. This is the random impact step of Jullien's
            //! BCCA algorithm. We first randomly select a point in the x-y
            //! plane over a disk of diameter and at a distance equal to the
            //! sum of the primary particle radii as this is the maximum
            //! distance they can be apart. Then we apply the rotation matrix
            //! obtained above to the point:
            http://mathworld.wolfram.com/DiskPointPicking.html
            double r = uniformGenerator();
            theta  = 2.0 * PI * uniformGenerator();

			double sumr = m_leftchild->Radius() + m_rightchild->Radius();

			double x3 = sumr * sqrt(r) * cos(theta);
			double y3 = sumr * sqrt(r) * sin(theta);
			double z3 = -sumr;

			double x4 = R[0][0] * x3 + R[0][1] * y3 + R[0][2] * z3;
			double y4 = R[1][0] * x3 + R[1][1] * y3 + R[1][2] * z3;
			double z4 = R[2][0] * x3 + R[2][1] * y3 + R[2][2] * z3;

			this->m_leftchild->Translate(x4, y4, z4);
            
            //! The two particles are initially at the origin. Keep doubling
            //! the distance between them so that they do not overlap. This is
            //! more efficient than picking an arbitrarily large distance.
            int numberOfOverlaps = 0;
            int factorApart = 1;
            double Separation = 0.0;

            while (this->checkForOverlap(*m_leftchild, *m_rightchild, numberOfOverlaps, Separation)) {
                this->m_leftchild->Translate(-factorApart * R[0][2] * sumr, -factorApart * R[1][2] * sumr, -factorApart * R[2][2] * sumr);
                factorApart *= 2;
            }    

            numberOfOverlaps = 0;

            while (!Overlap) {

                double dx = this->m_leftchild->m_cen_bsph[0];
                double dy = this->m_leftchild->m_cen_bsph[1];
                double dz = this->m_leftchild->m_cen_bsph[2];

                double oldDistance = dx * dx + dy * dy + dz * dz;

                //! Translate particle in 1% increments.
                this->m_leftchild->Translate(-0.01 * x * sumr, -0.01 * y * sumr, -0.01 * z * sumr);

                Overlap = this->checkForOverlap(*m_leftchild, *m_rightchild, numberOfOverlaps, Separation);
                
                dx = this->m_leftchild->m_cen_bsph[0];
                dy = this->m_leftchild->m_cen_bsph[1];
                dz = this->m_leftchild->m_cen_bsph[2];

                double newDistance = dx * dx + dy * dy + dz * dz;

                //! If the left particle has failed to collide with the
                //! particle at the origin (first condition) or if there are
                //! multiple points of overlap (second condition), the trial is
                //! abandoned and another trajectory is chosen.
                if ((newDistance > oldDistance && newDistance > sumr * sumr) || (numberOfOverlaps > 1)) {
                    this->m_leftchild->centreBoundSph();
                    //this->m_leftchild->centreCOM();
                    numberOfOverlaps = 0;
                    Overlap = false;
                    break;
                }
            }

            //! Newton bisection method to speed up translation.
            //! Needs to be tested.
            //double a = 0.0;
            //double b = 0.0;
            //double c = 0.0;

            //b = this->m_leftchild->m_cen_bsph[2];
            //double Translation = - (b - (a + b) / 2.0);

            //numberOfOverlaps = 0;

            //while (!(abs(Separation - 1) < 0.01 && numberOfOverlaps == 1)) {
            //    this->m_leftchild->Translate(0, 0, Translation);

            //    numberOfOverlaps = 0;

            //    if (this->checkForOverlap(*m_leftchild, *m_rightchild, numberOfOverlaps, Separation)) {
            //        a = this->m_leftchild->m_cen_bsph[2];
            //        Translation = (a + b) / 2.0 - a;
            //    } else {
            //        b = this->m_leftchild->m_cen_bsph[2];
            //        Translation = - (b - (a + b) / 2.0);
            //    }
            //}
        }

		//////////////////////////////////////////////// DLCA collision
		////////////////////////////////////////////////
		/*
		while (!Overlap) {
			//! Generate random point on sphere
			double theta = 2.0 * PI * uniformGenerator();
			double phi = acos(2.0 * uniformGenerator() - 1.0);

			//! In terms of Cartesian coordinates.
			double x = cos(theta) * sin(phi);
			double y = sin(theta) * sin(phi);
			double z = cos(phi);

			double sumr = m_leftchild->Radius() + m_rightchild->Radius();

			// translate the left child
			this->m_leftchild->Translate(sumr*x, sumr*y, sumr*z);

			//! The two particles are initially at the origin. Keep doubling
			//! the distance between them so that they do not overlap. This is
			//! more efficient than picking an arbitrarily large distance.
			int numberOfOverlaps = 0;
			int factorApart = 1;
			double Separation = 0.0;

			while (this->checkForOverlap(*m_leftchild, *m_rightchild, numberOfOverlaps, Separation)) {
				this->m_leftchild->Translate(factorApart * x * sumr, factorApart * y * sumr, factorApart * z * sumr);
				factorApart *= 2;
			}

			double dx = this->m_leftchild->m_cen_bsph[0];
			double dy = this->m_leftchild->m_cen_bsph[1];
			double dz = this->m_leftchild->m_cen_bsph[2];

			double initialDistance = dx * dx + dy * dy + dz * dz;

			numberOfOverlaps = 0;

			//Loop over Brownian steps 
			while (!Overlap) {

				//Generate a random direction
				double theta2 = 2.0 * PI * uniformGenerator();
				double phi2 = acos(2.0 * uniformGenerator() - 1.0);

				//! In terms of Cartesian coordinates.
				double x2 = cos(theta2) * sin(phi2);
				double y2 = sin(theta2) * sin(phi2);
				double z2 = cos(phi2);

				//Brownian step size: this is the average primary size
				double step_size = m_leftchild->m_primarydiam / m_leftchild->m_numprimary;

				//First take an entire Brownian step
				this->m_leftchild->Translate(step_size * x2, step_size * y2, step_size * z2);
				Overlap = this->checkForOverlap(*m_leftchild, *m_rightchild, numberOfOverlaps, Separation);

				//If overlap then:
				if (Overlap == true){

					//Reverse the step
					this->m_leftchild->Translate(-step_size * x2, -step_size * y2, -step_size * z2);
					Overlap = false;
					numberOfOverlaps = 0;

					//Take the Brownian step in small increments
					unsigned int increment = 0;
					unsigned int tot_increments = 10;
					
					while (Overlap == false && increment < tot_increments){

						//! Translate particle in 10% increments of Brownian step
						this->m_leftchild->Translate(step_size * x2 / tot_increments, step_size * y2 / tot_increments, step_size * z2 / tot_increments);

						Overlap = this->checkForOverlap(*m_leftchild, *m_rightchild, numberOfOverlaps, Separation);

						increment++;
					}
				}

				// Get the boundins sphere separation
				dx = this->m_leftchild->m_cen_bsph[0];
				dy = this->m_leftchild->m_cen_bsph[1];
				dz = this->m_leftchild->m_cen_bsph[2];

				double newDistance = dx * dx + dy * dy + dz * dz;

				//! If the left particle has failed to collide with the particle at the
				//! origin (first condition) i.e. travelled too far in the wrong direction
				//! or if there are multiple points of overlap (second condition), 
				//! the trial is abandoned and another trajectory is chosen.
				if ((newDistance > initialDistance*2) || (numberOfOverlaps > 1)) {
					this->m_leftchild->centreBoundSph();
					numberOfOverlaps = 0;
					Overlap = false;
					break;
				}
			}
		}
		*/
		////////////////////////////////////////////////
		////////////////////////////////////////////////

        double deltax = m_rightparticle->m_cen_bsph[0] - m_leftparticle->m_cen_bsph[0];
        double deltay = m_rightparticle->m_cen_bsph[1] - m_leftparticle->m_cen_bsph[1];
        double deltaz = m_rightparticle->m_cen_bsph[2] - m_leftparticle->m_cen_bsph[2];

        m_distance_centreToCentre = sqrt(deltax * deltax + deltay * deltay + deltaz * deltaz);

        //! Calculate properties of this particle.
        this->calcBoundSph();
        this->calcCOM();

        //! If particle contains PAH to be traced write POV-Ray translation
        //! of particle
        this->centreBoundSph();

        //! Particle is centred about its bounding sphere for the purpose
        //! generating its structure. Now that it is complete centre it
        //! about its centre-of-mass.
        this->centreCOM();

		//! Rotate back to original orientation of one particle 
		this->rotateCOM(-theta1, V1);

    } else {
        //! Randomly select the primaries that are touching.
        this->m_leftparticle = m_leftchild->SelectRandomSubparticle(rng);
        this->m_rightparticle = m_rightchild->SelectRandomSubparticle(rng);
    }

    // Set the sintering times
    SetSinteringTime(std::max(m_sint_time, rhsparticle->m_sint_time));
    m_createt = max(m_createt, rhsparticle->m_createt);

    // Initialise the variables used to calculate the sintering level
    m_children_vol      = m_leftparticle->m_vol + m_rightparticle->m_vol;
    m_children_surf     = m_leftparticle->m_surf + m_rightparticle->m_surf;
    m_children_radius   = pow(3.0/(4.0*PI)*(m_children_vol),(ONE_THIRD));
    m_children_sintering= SinteringLevel();

    //! If the coordinates of the primary particles are tracked we can directly
    //! calculate the centre-to-centre primary particle distance which is not
    //! exactly equal to the sum of the primary particle radii. Primaries are
    //! not considered to be in point contact unless there is a small overlap.
    if (m_pmodel->getTrackPrimaryCoordinates()) {
        double x1 = m_leftparticle->m_cen_bsph[0];
        double y1 = m_leftparticle->m_cen_bsph[1];
        double z1 = m_leftparticle->m_cen_bsph[2];

        double x2 = m_rightparticle->m_cen_bsph[0];
        double y2 = m_rightparticle->m_cen_bsph[1];
        double z2 = m_rightparticle->m_cen_bsph[2];

        m_distance_centreToCentre = sqrt((x2 - x1) * (x2 - x1) + (y2 - y1) * (y2 - y1) + (z2 - z1) * (z2 - z1));    
    } else if (m_pmodel->getTrackPrimarySeparation()) {
        m_distance_centreToCentre = m_leftparticle->m_primarydiam / 2.0 + m_rightparticle->m_primarydiam / 2.0;
    }

	//csl37-test
	assert(m_distance_centreToCentre >= 0.0);
	//csl37-test

	CheckSintering();

    // Must set all the pointer to NULL otherwise the delete function
    // will also delete the children
    copy_rhs.m_leftchild    = NULL;
    copy_rhs.m_rightchild   = NULL;
    copy_rhs.m_parent       = NULL;
    copy_rhs.m_leftparticle = NULL;
    copy_rhs.m_rightparticle= NULL;

    return *this;
}

/*!
 * @brief       Coagulates *this* and rhs particle
 *
 * Called by coagulate, this function joins sp1 (this) and sp2 (rhs).
 * Basic properties are first calculated, followed by derived.
 *
 * @param[in] rhs   Pointer to the particle to be coagulated with this
 * @param[in] rng   Random number generator
*/
BinTreePrimary &BinTreePrimary::Fragment(const Primary &rhs, rng_type &rng)
{
    const BinTreePrimary *rhsparticle = NULL;
    rhsparticle = dynamic_cast<const AggModels::BinTreePrimary*>(&rhs);

    // Don't sum-up components now. Wait for UpdateCache so as to not
    // double-count the values.

    // Create the new particles
    BinTreePrimary *newleft = new BinTreePrimary(m_time, *m_pmodel);
    BinTreePrimary *newright = new BinTreePrimary(m_time, *m_pmodel);
    BinTreePrimary copy_rhs(*rhsparticle);


    //Randomly select where to add the second particle
    boost::bernoulli_distribution<> bernoulliDistrib;
    if (bernoulliDistrib(rng)) {
        newleft->CopyParts(this);
        newright->CopyParts(&copy_rhs);
    }
    else {
        newright->CopyParts(this);
        newleft->CopyParts(&copy_rhs);
    }

    // Set the pointers
    m_leftchild     = newleft;
    m_rightchild    = newright;
    newright->m_parent = this;
    newleft->m_parent  = this;

    // Set the pointers to the parent node
    if (newleft->m_leftchild!=NULL) {
    newleft->m_leftchild->m_parent      = newleft;
    newleft->m_rightchild->m_parent     = newleft;
    }
    if (newright->m_leftchild!=NULL) {
    newright->m_leftchild->m_parent     = newright;
    newright->m_rightchild->m_parent    = newright;
    }
    m_children_sintering=0.0;
    UpdateCache();

    // Select the primaries that are touching
    m_leftparticle      = m_leftchild->SelectRandomSubparticle(rng);
    m_rightparticle     = m_rightchild->SelectRandomSubparticle(rng);

    // Set the sintering times
    SetSinteringTime(std::max(m_sint_time, rhsparticle->m_sint_time));
    m_createt = max(m_createt, rhsparticle->m_createt);

    // Initialise the variables used to calculate the sintering level
    m_children_vol      = m_leftparticle->m_vol + m_rightparticle->m_vol;
    m_children_surf     = m_leftparticle->m_surf + m_rightparticle->m_surf;
    m_children_radius   = pow(3.0/(4.0*PI)*(m_children_vol),(ONE_THIRD));
    m_children_sintering= SinteringLevel();
    CheckSintering();

    // Must set all the pointer to NULL otherwise the delete function
    // will also delete the children
    copy_rhs.m_leftchild    = NULL;
    copy_rhs.m_rightchild   = NULL;
    copy_rhs.m_parent       = NULL;
    copy_rhs.m_leftparticle = NULL;
    copy_rhs.m_rightparticle= NULL;

    return *this;
}

//! Check for the overlap of primary particles.
/*!
 * @brief       Copy state-space and derived properties from source *
 *  @return Whether there is the overlap of primary particles.
 */
bool BinTreePrimary::checkForOverlap(BinTreePrimary &target, BinTreePrimary &bullet, int &numberOfOverlaps, double &Separation)
{
    bool Overlap = false;

    if (target.isLeaf()) {
        //! Target is a leaf.
        if (bullet.isLeaf()) {
            Overlap = particlesOverlap(target.boundSphCentre(), target.Radius(), bullet.boundSphCentre(), bullet.Radius(), Separation);

            //! Keep a running total of the number of overlaps, and the left
            //! and right particles should not be assigned unless there is
            //! overlap.
            if (Overlap) {
                numberOfOverlaps += 1;

                //! Bullet is a leaf (both leaves).
                this->m_leftparticle = &target;
                this->m_rightparticle = &bullet;    
            }

            return Overlap;
        } else {
            //! Bullet is not a leaf, call sub-nodes.
            Overlap = checkForOverlap(target, *bullet.m_leftchild, numberOfOverlaps, Separation);
            Overlap = checkForOverlap(target, *bullet.m_rightchild, numberOfOverlaps, Separation) || Overlap;

            return Overlap;
        }
    } else {
        //! Target is not a leaf.
        if (bullet.isLeaf()) {
            //! Bullet is a leaf, call target sub-nodes.
            Overlap = checkForOverlap(*target.m_leftchild, bullet, numberOfOverlaps, Separation);
            Overlap = checkForOverlap(*target.m_rightchild, bullet, numberOfOverlaps, Separation) || Overlap;

            return Overlap;
        } else {
            //! Bullet is not a leaf (neither is a leaf), check all left/right
            //! collision combinations.
            //! Target left and bullet left.
            Overlap = checkForOverlap(*target.m_leftchild, *bullet.m_leftchild, numberOfOverlaps, Separation);

            //! Target left and bullet right.
            Overlap = checkForOverlap(*target.m_leftchild, *bullet.m_rightchild, numberOfOverlaps, Separation) || Overlap;
            
            //! Target right and bullet left.
            Overlap = checkForOverlap(*target.m_rightchild, *bullet.m_leftchild, numberOfOverlaps, Separation) || Overlap;

            //! Target right and bullet right.
            Overlap = checkForOverlap(*target.m_rightchild, *bullet.m_rightchild, numberOfOverlaps, Separation) || Overlap;

            return Overlap;
        }
    }
}

//! Determine whether the particles overlap.
/*!
 *  @param[in]  p1         Coordinates of sphere 1.
 *  @param[in]  r1         Radius of sphere 1.
 *  @param[in]  p2         Coordinates of sphere 2.
 *  @param[in]  r2         Radius of sphere 2.
 *  @param[out] Separation Separation between the centres of the primary
 *                         particles for use with the Newton bisection
 *                         method.
 *
 *  @return Do the particles overlap?
 */
bool BinTreePrimary::particlesOverlap(const Coords::Vector &p1, double r1,
                           const Coords::Vector &p2, double r2, double &Separation)
{
    double sumrsqr;

    sumrsqr = r1 + r2;

    //! Calculate the square of the sum of the radii.
    sumrsqr *= sumrsqr;

    //! Calculate dx, dy and dz.
    double xdev = p2[0] - p1[0];
    double ydev = p2[1] - p1[1];
    double zdev = p2[2] - p1[2];

    //! Calculate dx, dy and dz squared.
    double dxsqr = xdev * xdev;
    double dysqr = ydev * ydev;
    double dzsqr = zdev * zdev;

    //! The particles overlap if the centre-to-centre distance is less than the
    //! sum of the primary radii.
    if (sumrsqr < dxsqr + dysqr + dzsqr) {
        Separation = 0.0;
        return false;
    } else {
        Separation = sqrt(dxsqr + dysqr + dzsqr);
        return true;
    }
}

//! Calculates the radius of gyration of a particle.
double BinTreePrimary::RadiusOfGyration() const
{
    double sum=0;
    double mass;
    double totalmass=0;
    double r2;
    double Rg;
    double rix, riy, riz, rjx, rjy, rjz, drx, dry, drz;
    vector<fvector> coords;

	//! If single primary then return Rg = 0 because primaries are treated as points particles
	if(m_numprimary == 1) {
		Rg = 0.0;

	}else{

		this->GetPriCoords(coords);
    
		if (m_pmodel->getTrackPrimaryCoordinates()) {
			//! Calculation is based on Eq. (1) in R. Jullien, Transparency effects
			//! in cluster-cluster aggregation with linear trajectories, J. Phys. A
			//! 17 (1984) L771-L776. 
			for (int i = 0; i!=coords.size(); ++i) {
				for (int j = 0; j!=coords.size(); ++j) {
					rix = coords[i][0];
					riy = coords[i][1];
					riz = coords[i][2];

					rjx = coords[j][0];
					rjy = coords[j][1];
					rjz = coords[j][2];

					//! Expansion of (r_i - r_j)^2 term. Dot product of r vectors.
					sum += rix * rix + riy * riy + riz * riz +
						   rjx * rjx + rjy * rjy + rjz * rjz -
						   2 * (rix * rjx + riy * rjy + riz * rjz);
				}
			}

			Rg = sqrt(sum / 2 / coords.size() / coords.size());
		} else {
			for (unsigned int i=0; i!=coords.size(); ++i) {
				//! Mass is proportional to the cube of the radius.
				mass = coords[i][3] * coords[i][3] * coords[i][3];
				r2 = coords[i][0] * coords[i][0] + coords[i][1] * coords[i][1] + coords[i][2] * coords[i][2];
				sum += mass * r2;
				totalmass += mass;
			}

			Rg = sqrt(sum / totalmass);
		}
	}
	    
	return Rg;
}

//! Returns a vector of primary coordinates, radius, and mass (5D).
/*!
 *  @param[in] coords The first three returned values are the cartesian x, y, z
 *                    coordinates, the final value is the radius.
 */
void BinTreePrimary::GetPriCoords(std::vector<fvector> &coords) const
{
    if (isLeaf()) {
        fvector c(5);
        c[0] = m_cen_mass[0];
        c[1] = m_cen_mass[1];
        c[2] = m_cen_mass[2];
        c[3] = m_r;
		c[4] = m_mass;
        coords.push_back(c);
    } else {
        m_leftchild->GetPriCoords(coords);
        m_rightchild->GetPriCoords(coords);
    }
}

void BinTreePrimary::GetPrimaryCoords(std::vector<fvector> &coords) const
{
    if (isLeaf()) {
        fvector c(12);
        c[0] = m_cen_mass[0];
        c[1] = m_cen_mass[1];
        c[2] = m_cen_mass[2];
        c[3] = m_r;
		if (m_tracked == true){
			c[4] = m_frame_orient[0];
			c[5] = m_frame_orient[1];
			c[6] = m_frame_orient[2];
			c[7] = m_frame_x[0];
			c[8] = m_frame_x[1];
			c[9] = m_frame_x[2];
		}else{
			c[4] = 0.0;
			c[5] = 0.0;
			c[6] = 0.0;
			c[7] = 0.0;
			c[8] = 0.0;
			c[9] = 0.0;
		}
		//csl37-phase tracking
		//print components
		c[10] = GetComponent("An");
		c[11] = GetComponent("Ru");
        coords.push_back(c);
    } else {
        m_leftchild->GetPrimaryCoords(coords);
        m_rightchild->GetPrimaryCoords(coords);
    }
}

/*!
 *  @brief Copy state-space and derived properties from source.
 *
 *  This function is like a limited assignment operator, except that the
 *  children are not copied and the pointers to the particles may need
 *  adjusting after this method has finished.
 *
 *  @param[in] source Pointer to the primary to be copied.
 */
void BinTreePrimary::CopyParts(const BinTreePrimary *source)
{
    //! Set primary characteristics.
    SetComposition(source->Composition());
    SetValues(source->Values());
    SetTime(source->LastUpdateTime());
    SetCollDiameter(source->CollDiameter());
    SetMobDiameter(source->MobDiameter());
    SetSphDiameter(source->SphDiameter());
    SetSurfaceArea(source->SurfaceArea());
    SetVolume(source->Volume());
    SetMass(source->Mass());
    SetNumCarbon(source->NumCarbon());
    SetFrag(source->Frag());

    //! Set BinTreePrimary model characteristics.
    m_numprimary              = source->m_numprimary;
    m_primarydiam             = source->m_primarydiam;
    m_children_radius         = source->m_children_radius;
    m_children_vol            = source->m_children_vol;
    m_children_surf           = source->m_children_surf;
	m_free_surf				  = source->m_free_surf;
	m_sum_necks				  = source->m_sum_necks;
	m_primaryvol			  = source->m_primaryvol;
    m_distance_centreToCentre = source->m_distance_centreToCentre;
    m_cen_bsph                = source->m_cen_bsph;
    m_cen_mass                = source->m_cen_mass;
    m_r                       = source->m_r;
    m_r2                      = source->m_r2;
    m_r3                      = source->m_r3;
    m_children_sintering      = source->m_children_sintering;
    m_avg_sinter              = source->m_avg_sinter;
    m_sint_rate               = source->m_sint_rate;
    m_sint_time               = source->m_sint_time;
	m_frame_orient			  = source->m_frame_orient;
	m_frame_x				  = source->m_frame_x;
	m_Rg				      = source->m_Rg;

    //! Set particles.
    m_leftchild     = source->m_leftchild;
    m_rightchild    = source->m_rightchild;
    m_parent        = source->m_parent;
    m_leftparticle  = source->m_leftparticle;
    m_rightparticle = source->m_rightparticle;
}

/*!
 * @brief           Recursively set the sintering time
 *
 * Needed to ensure that every node has an up-to-date value of the
 * sintering time; otherwise coagulation and merge events can lose
 * this information.
 *
 * @param time      Total time for which particles have been sintered
 */
void BinTreePrimary::SetSinteringTime(double time) {
    m_sint_time = time;

    // Update children
    if (m_leftchild != NULL) {
        m_leftchild->SetSinteringTime(time);
        m_rightchild->SetSinteringTime(time);
    }

    // Update particles
    if (m_leftparticle != NULL) {
        m_leftparticle->SetSinteringTime(time);
        m_rightparticle->SetSinteringTime(time);
    }
}

/*!
 * @brief       Overload of the SetTime function for BinTreePrimary
 *
 * Sets the LDPA update time throughout the binary tree. This is important
 * as Merge can sometimes delete the originial root node, losing m_time
 * stored in m_primary. This potentially leads to longer dt LDPA action
 * times when UpdateParticle is called.
 *
 * @param t     LDPA update time
 */
void BinTreePrimary::SetTime(double t) {
    m_time = t;

    // Set LDPA time of children
    if (m_leftchild != NULL) {
        m_leftchild->SetTime(t);
        m_rightchild->SetTime(t);
    }

    // Set LDPA time of particles
    if (m_leftparticle != NULL) {
        m_leftparticle->SetTime(t);
        m_rightparticle->SetTime(t);
    }
}

//csl37: I don't think this works correctly:
//random integer is generated between 0 and m_numprimary-1
//the probability of choosing the left-most particle is twice that of choosing others
//no chance of choosing the right-most particle

/*!
 * @brief       Randomly selects a primary in the binary tree
 *
 * Select a primary uniformly at random from this particle
 * and descend the aggregate tree to find the primary.
 * Note that most BinTreePrimaries are nodes in a tree representing
 * connectivity within an aggregate, so it is necessary to
 * descend the tree to find a primary that really is a
 * primary.
 *
 * @param[in]   rng     Random number generator
 *
 * @return      Pointer to an object representing a physical primary
 */
BinTreePrimary *BinTreePrimary::SelectRandomSubparticle(rng_type &rng)
{
    // We want to choose an integer uniformly on the range [0, m_numprimary - 1]
    boost::random::uniform_smallint<int> uniformDistrib(0, m_numprimary - 1);

    return SelectRandomSubparticleLoop(uniformDistrib(rng));

}
/*!
 * @brief       Helper function for SelectRandomSubparticle
 *
 * @param[in] target The primary to be selected
 *
 * @return      Pointer to the next node down the tree on the path
*/
BinTreePrimary *BinTreePrimary::SelectRandomSubparticleLoop(int target)
{
    if (m_leftchild==NULL) return this;
    if (target < m_leftchild->m_numprimary)
    {
        return m_leftchild->SelectRandomSubparticleLoop(target);
    }
    else
    {
        return m_rightchild->SelectRandomSubparticleLoop(
                target-(m_leftchild->m_numprimary));
    }
}

/*!
 * @brief    Calculates the sintering level for particles connected by node.
 *
 * Unlike the original SilicaPrimary model; this model assumes that a single
 * primary particle (no tree structure) has a sintering level of 1.0. In the
 * case where it is part of a tree, 0.0 is returned so as to not cause
 * erroneous calculation of m_children_sintering.
 *
 * @return   Sintering level
 */
double BinTreePrimary::SinteringLevel()
{
	if (m_leftchild != NULL && m_rightchild != NULL) {

		double slevel(0.0);

		//! If the centre-centre separation is not tracked the sintering level is calculated 
		//! as per Shekar et al. (2012)
		if (!m_pmodel->getTrackPrimarySeparation() && !m_pmodel->getTrackPrimaryCoordinates()) {
			// Calculate the spherical surface
			const double spherical_surface =
				4 * PI * m_children_radius * m_children_radius;

			if (m_children_surf == 0.0) {
				slevel = 0.0;
			}
			else {
				slevel = ((spherical_surface / m_children_surf) - TWO_ONE_THIRD)
					/ (1 - TWO_ONE_THIRD);
			}

		//! if centre-centre separation is tracked, the sintering level is calculated as
		//! s = R_ij / min(r_i,r_j), as per Preprint 215
		//! 0 <= s <= 1 is consistent with the merger condition
		}else{
			if (m_leftparticle != NULL && m_rightparticle != NULL) {
				
				double r_i = m_leftparticle->m_primarydiam/2.0;
				double r_j = m_rightparticle->m_primarydiam/2.0;
				double d_ij =  m_distance_centreToCentre;
				double x_ij = (d_ij*d_ij - r_j*r_j + r_i*r_i)/(2.0*d_ij);
				double R_ij = sqrt(r_i*r_i - x_ij*x_ij);

				slevel = R_ij / min(r_i,r_j);
			}
		}

		if (slevel < 0.0) {
			return 0.0;
		}
		else if (slevel > 1.0) {
			return 1.0;
		}
		else return slevel;

	}
	else {
		// Particle is a primary
		m_children_surf = 0.0;
		m_children_radius = 0.0;
		m_children_vol = 0.0;
		if (m_parent == NULL) return 1.0;        // Single primary case
		else return 0.0;                         // Part of a tree
	}
}

/*!
 * @brief       Checks the sintering level of the particle
 *
 * If the sintering level is above 95%, Merge is called and the cache
 * is updated.
 *
 * @return      Boolean telling if the particle has sintered
 */
bool BinTreePrimary::CheckSintering()
{
    bool hassintered=false;


	if(m_leftparticle != NULL) {

		// check whether condition for merger is met
		if (MergeCondition()) {
			 Merge();
		//	 UpdateCache();	//this is already done at the end of merge
			 hassintered=true;

			 // Check again because this node has changed
			 CheckSintering();
		}
	}
    if (m_leftchild!=NULL) {
        hassintered = m_leftchild->CheckSintering();
        hassintered = m_rightchild->CheckSintering();
    }

    return hassintered;
}

/*!
 * @brief       Checks if condition for merger is met
 *
 * @return      Boolean telling if the merger condition is met
 */
bool BinTreePrimary::MergeCondition()
{
	bool condition=false;

	if(m_leftparticle != NULL) {
		//! The condition for whether a particle has coalesced depends on whether
		//! the distance between the centres of primary particles is tracked. 
		//! If not, the condition depends on whether the rounding 
		//! level exceeds an arbitrarily high threshold.
		if (!m_pmodel->getTrackPrimarySeparation() && !m_pmodel->getTrackPrimaryCoordinates()) {
			condition = (m_children_sintering > 0.95);
		} else {
			//! If tracked, a particle has coalesced when the neck reaches the centre 
			//! of one of the primaries. Condition: min(x_ij,x_ji) <= 0
			//  (If the neck were allowed to move beyond this point and reside outside 
			//  the region between the primary centres any (growth) adjustments would 
			//  fail.) 
			double r_i = m_leftparticle->m_primarydiam/2.0;
			double r_j = m_rightparticle->m_primarydiam/2.0;
			double d_ij =  m_distance_centreToCentre;
			
			if(d_ij <= 0.0){
				//ensures that particles are merged if the sintering step overshoots
				condition = true;
			}else{
				//! Primaries are merged when the neck radius is 95% of the smaller primary radius.
				//! The second condition ensures that primaries are merged even if sintering overshoots
				//! i.e. the neck crosses the centre of smaller primary
				double x_ij = (d_ij*d_ij - r_j*r_j + r_i*r_i)/(2.0*d_ij);
				double R_ij = sqrt(r_i*r_i - x_ij*x_ij);	//!neck radius
				condition = R_ij/min(r_i,r_j) >= 0.95 || ( (pow(d_ij,2.0) - pow(max(r_i,r_j),2.0) + pow(min(r_i,r_j),2.0) )/(2.0*d_ij) ) <= 0.0;
			}
		}
	}
	return condition;
}

/*!
 * @brief       Merges the left and right particles
 *
 * Considers two cases of particle structure. If the node only has two
 * primaries in its subtree, they are simply deleted and *this* becomes
 * the new primary. Otherwise, the subtrees are moved in the manner
 * explained in Markus Sander's thesis.
 *
 * @return      Pointer to new merged particle
 */
BinTreePrimary &BinTreePrimary::Merge()
{
	//! Declare pointers for coordinate/separation tracking model
	BinTreePrimary *small_prim; //!< smaller of the merging primaries
	BinTreePrimary *big_prim;	//!< larger of the merging primaries
	BinTreePrimary *new_prim;	//!< new (merged) primary

	//initialise parameters
	double r_big,r_small; //, d_ij, x_ij;
	double r_new = 0.0;

	//if merging primary is tracked save frame coordinates
	Coords::Vector frame_x;
	Coords::Vector frame_z;
	bool update_tracking = false;
	if (m_rightparticle->m_tracked == true){
		update_tracking = true;
		m_rightparticle->m_tracked = false;
		frame_x = m_rightparticle->m_frame_x;
		frame_z = m_rightparticle->m_frame_orient;
	}
	else if (m_leftparticle->m_tracked == true){
		update_tracking = true;
		m_leftparticle->m_tracked = false;
		frame_x = m_leftparticle->m_frame_x;
		frame_z = m_leftparticle->m_frame_orient;
	}

    // Make sure this primary has children to merge
    if( m_leftchild!=NULL) {

		//! Update primaries
		m_leftparticle->UpdatePrimary();
		m_rightparticle->UpdatePrimary();

		//! If the centre to centre distance is tracked we need to know which is the smaller primary of the merging pair
		if(m_leftparticle->m_primarydiam > m_rightparticle->m_primarydiam){
			small_prim = m_rightparticle;
			big_prim = m_leftparticle;
		}else{
			small_prim = m_leftparticle;
			big_prim = m_rightparticle;
		}

		r_big = big_prim->m_primarydiam/2.0;
		r_small = small_prim->m_primarydiam/2.0;

		//! If primary coordinates (or separation) are tracked then we need to estimate the radius
		//! of the new merged primary, given the new merged volume and a list of necks with neighbours.
		//  Preprint 215
		if (m_pmodel->getTrackPrimarySeparation() || m_pmodel->getTrackPrimaryCoordinates()){

			//! Merge primary volumes and calculate new primary radius
			double V_new = small_prim->m_primaryvol + big_prim->m_primaryvol; //! Use the volume derived from the geometric properties 
			// An alternative would be to use the composition derived volume. 
			// This corrects the geometric volume to match the composition volume (see lower bound note below)
		//	double V_new = small_prim->m_vol + big_prim->m_vol; 			
			
			//! Get list of neck areas
			fvector necks;
			small_prim->GetNecks(small_prim, this, necks);
			big_prim->GetNecks(big_prim, this, necks);
			
			//! Estimate new primary diameter
			//! Use the Newton Raphson method to find new radius using the old radius as the initial guess
			double r_guess = r_big;	// Initial guess
			double r_min = 0.0;		// Lower bound
			double r_max = 10.0*r_big; // Assumed upper bound. Could also use std::numeric_limits<double>::max();
			int r_digits = static_cast<int>(0.6*std::numeric_limits<double>::digits);  // Just over half the number of digits suggested as precision in Boost manual for Newton Raphson
			const boost::uintmax_t r_maxit = 20; // Maximum number of iterations to perform
			boost::uintmax_t r_it = r_maxit;

			r_new = boost::math::tools::newton_raphson_iterate(merge_radius_functor(V_new,necks),r_guess,r_min,r_max,r_digits,r_it);

			//sanity checks
			if (r_new < r_big*0.99){ // the radius should be larger than the radius of the larger of the merging primaries
				std::cout << "BinTreePrimary::Merge: r_new < r_big \n";
				assert(r_new >= r_big*0.99);
			}
			if (r_new > r_big*2.0){ // the new radius should not too much larger than old radius
				std::cout << "BinTreePrimary::Merge: large jump in primary radius \n";
				assert(r_new <= 2.0*r_guess);
			}
			if (!std::isnormal(r_new)){
				std::cout << "BinTreePrimary::Merge: Could not calculate new radius! \n";
			}
			
			//! Get the largest neck (area)
			double max_neck = 0.0;
			if (!necks.empty())	max_neck = *std::max_element(necks.begin(), necks.end());
			//! The lower bounds on the new radius are the old radius since new volume is merged
			//! and the largest neck radius
			//  Note: if the composition dervied volume is used in estimating the new radius then
			//	the old radius should be removed as a lower bound to allow for some adjustment
			r_min = std::max(pow(max_neck / M_PI, 0.5), r_big);
			//! Impose lower bound in case the Newton method fails to find a solution
			r_new = std::max(r_min, r_new);	

			//! set diameter of larger primary to calculated diameter
			big_prim->m_primarydiam = 2.0*r_new;

		}

        if (m_leftchild==m_leftparticle && m_rightchild==m_rightparticle)
        {
            //! This node has only two primaries in its subtree, it is possible
            //! that this node is not the root node and belongs to a bigger
            //! particle.

            // Sum up the components first
            for (size_t i=0; i != m_comp.size(); i++) {
                m_comp[i] = m_leftparticle->Composition(i) +
                        m_rightparticle->Composition(i);
            }

			new_prim = this; //!< new primary

			//! Update quantities for coordinate/separation tracking model
			//! m_primarydiam of the new particle is the larger of the diameters of the merging particles
			//! If the centre to centre separation isn't tracked this will be changed to the spherical equivalent in the call to UpdatePrimary
			new_prim->m_primarydiam = big_prim->m_primarydiam;

			if(m_pmodel->getTrackPrimaryCoordinates()){
				new_prim->m_cen_bsph = big_prim->m_cen_bsph;
				new_prim->m_cen_mass = big_prim->m_cen_mass;
			}

            //! Update the pointers that pointed to the two former children
			if (!m_pmodel->getTrackPrimarySeparation() && !m_pmodel->getTrackPrimaryCoordinates()) {
		        ChangePointer(m_leftchild,this);
			    ChangePointer(m_rightchild,this);
			}else{
				//! If coordinates/separation are tracked the pointer to the larger primary is changed first
				//! so that primary properties are correctly calculated when adding neighbours
				ChangePointer(big_prim, this, this, small_prim, r_new, r_big);
				ChangePointer(small_prim, this, this, small_prim, r_new, r_small);
			}

            // Delete the children (destructor is recursive for this class)
            delete m_leftchild;
            delete m_rightchild;
            m_leftchild=NULL;
            m_rightchild=NULL;
            m_leftparticle=NULL;
            m_rightparticle=NULL;

            // Set the children properties to zero, this node has no
            // more children
            ResetChildrenProperties();
            UpdatePrimary();

            // Only update the cache on m_parent if the sintering level of
            // m_parent if the sintering level won't call a merge on the
            // parent node. Otherwise, the *this* memory address could be
            // removed from the tree and segmentation faults will result!
            if(m_parent!=NULL) {
				if (!m_parent->MergeCondition()) {
                    m_parent->UpdateCache();
                }
            }
        }else{

			//! If primary coordinates or primary separations are not tracked then
			//! select subtree to keep the tree balanced
			if (!m_pmodel->getTrackPrimarySeparation() && !m_pmodel->getTrackPrimaryCoordinates()) {

				if (m_leftchild->m_numprimary<m_rightchild->m_numprimary)
				{
					// Append to left subtree because there are fewer primaries
					// (this is only to keep the tree balanced)
					BinTreePrimary *oldleftparticle = m_leftparticle;
					for (size_t i=0; i != m_comp.size(); i++) {
						m_rightparticle->m_comp[i] =
								m_leftparticle->Composition(i) +
								m_rightparticle->Composition(i);
					}

					m_rightparticle->UpdatePrimary();

					// Set the pointers from the leftprimary to the rightprimary
					oldleftparticle->ChangePointer(oldleftparticle,m_rightparticle);
					m_rightparticle->ChangePointer(m_rightparticle,m_rightparticle);

					// Set the pointer to the parent node
					if (oldleftparticle->m_parent->m_leftchild==oldleftparticle) {
						oldleftparticle->m_parent->m_leftchild=m_rightchild;
					}
					else {
						oldleftparticle->m_parent->m_rightchild=m_rightchild;
					}
					m_rightchild->m_parent=oldleftparticle->m_parent;

					BinTreePrimary *oldleftchild    = m_leftchild;
					BinTreePrimary *oldparent       = m_parent;

					// Copy the properties of the former leftchild to this node
					// so that it can be removed from the aggregate tree structure
					CopyParts(oldleftchild);

					// Now break the links to the tree structure in oldleftchild
					// in order to free it
					oldleftchild->m_leftchild   = NULL;
					oldleftchild->m_rightchild  = NULL;
					delete oldleftchild;

					m_parent = oldparent;

					if (m_leftchild!=NULL) {
						m_rightchild->m_parent=this;
						m_leftchild->m_parent=this;
					}

					delete oldleftparticle;

				}else{
					// Append to right subtree
					BinTreePrimary *oldrightparticle = m_rightparticle;
					for (size_t i=0; i != m_comp.size(); i++) {
						m_leftparticle->m_comp[i] =
								m_leftparticle->Composition(i) +
								m_rightparticle->Composition(i);
					}

					m_leftparticle->UpdatePrimary();

					// All pointers to m_leftparticle now point to oldright particle
					oldrightparticle->ChangePointer(oldrightparticle,m_leftparticle);
					m_leftparticle->ChangePointer(m_leftparticle,m_leftparticle);

					// Set the pointer to the parent node
					if (oldrightparticle->m_parent->m_leftchild==oldrightparticle) {
						oldrightparticle->m_parent->m_leftchild=m_leftchild;
					}
					else {
						oldrightparticle->m_parent->m_rightchild=m_leftchild;
					}
					m_leftchild->m_parent=oldrightparticle->m_parent;

					BinTreePrimary *oldrightchild=m_rightchild;
					BinTreePrimary *oldparent=m_parent;

					// Copy the properties of the former leftchild to this node
					// so that it can be removed from the aggregate tree structure
					CopyParts(oldrightchild);

					// Now break the links to the tree structure in oldrightchild
					// in order to free it
					oldrightchild->m_leftchild = NULL;
					oldrightchild->m_rightchild = NULL;
					delete oldrightchild;

					m_parent=oldparent;

					if (m_leftchild!=NULL) {
						m_rightchild->m_parent=this;
						m_leftchild->m_parent=this;
					}

					delete oldrightparticle;

				}
			}else{
			//! If the coordinates/separations are tracked then the larger primary becomes the new primary

				//! the new (merged) primary
				new_prim = big_prim;

				//! left/right flag
				bool newleft;
				if(new_prim == m_leftparticle){
					newleft = true;
				}else{
					newleft = false;
				}

				//! update composition
				BinTreePrimary *oldparticle = small_prim;
				for (size_t i=0; i != m_comp.size(); i++) {
					new_prim->m_comp[i] =
							m_leftparticle->Composition(i) +
							m_rightparticle->Composition(i);
				}

				//! update pointers to neighbours
				new_prim->ChangePointer(new_prim,new_prim,this,small_prim,r_new,r_big);
				oldparticle->ChangePointer(oldparticle,new_prim,this,small_prim,r_new,r_small);

				// Set the pointer to the parent node
				BinTreePrimary *oldchild = NULL;
				if(newleft){
					if (oldparticle->m_parent->m_leftchild==oldparticle) {
						oldparticle->m_parent->m_leftchild=m_leftchild;
					}
					else {
						oldparticle->m_parent->m_rightchild=m_leftchild;
					}
					m_leftchild->m_parent=oldparticle->m_parent;

					oldchild    = m_rightchild;
				}else{
					if (oldparticle->m_parent->m_leftchild==oldparticle) {
						oldparticle->m_parent->m_leftchild=m_rightchild;
					}
					else {
						oldparticle->m_parent->m_rightchild=m_rightchild;
					}
					m_rightchild->m_parent=oldparticle->m_parent;

					oldchild    = m_leftchild;
				}
				BinTreePrimary *oldparent = m_parent;

				// Copy the properties of the former leftchild to this node
				// so that it can be removed from the aggregate tree structure
				CopyParts(oldchild);

				// Now break the links to the tree structure in oldleftchild
				// in order to free it
				oldchild->m_leftchild   = NULL;
				oldchild->m_rightchild  = NULL;
				delete oldchild;

				m_parent = oldparent;

				if (m_leftchild!=NULL) {
					m_rightchild->m_parent=this;
					m_leftchild->m_parent=this;
				}

				delete oldparticle;
			}

        }

		//if coordinates are tracked then update the tracked radii
		if(m_pmodel->getTrackPrimaryCoordinates()){
			new_prim->setRadius(new_prim->m_primarydiam / 2.0);
		}

		//update tracking
		if(update_tracking == true){
			new_prim->m_tracked = true;
			new_prim->m_frame_x = frame_x;
			new_prim->m_frame_orient = frame_z;
		}

		UpdateCache();

    }

    return *this;
}

//! Returns f(r) and f'(r) for solving the new primary radius given a new volume using the Newton method
std::pair<double, double> BinTreePrimary::merge_radius_functor::operator()(double const& r)
{
	double neck_vol(0.0);
	double neck_area(0.0);
	double fr(0.0), dr(0.0); // f(r) and f'(r)

	fvector::const_iterator ineck;
	for(ineck = a_necks.begin(); ineck!=a_necks.end(); ineck++){
		// Lower bound on primary radius is imposed by largest neck radius
		double r_min = pow(*ineck/M_PI, 0.5);

		neck_vol += 2.0*r*r*r+pow(r*r-*ineck/M_PI , 1.5)-3.0*r*r*pow(r*r-*ineck/M_PI , 0.5);
		neck_area += 2.0*r*r - r*pow(r*r-*ineck/M_PI , 0.5) - r*r*r*pow(r*r-*ineck/M_PI, -0.5);
	}

	// Calculate sums of neck volumes and areas
	fr = a_vol - 4.0*M_PI*r*r*r/3.0 + M_PI*neck_vol/3.0;
	dr = -4.0*M_PI*r*r + M_PI*neck_area;
	
	return std::make_pair(fr,dr);
}

/*!
//function to return fvector of neck radii for merged primary
//work up from primary and determine
 * @param[in] prim Pointer to merging primary
 * @param[in] node Pointer to merging node
 * @param[in] necks vector of neck areas
 */
void BinTreePrimary::GetNecks(BinTreePrimary *prim, BinTreePrimary *node, fvector &necks){

	double d_ij = m_parent->m_distance_centreToCentre;
	double r_i = prim->m_primarydiam / 2.0;
	double r_j = 0.0;
	double x_ij = 0.0;
	double A_nij = 0.0;

	//! Check parent node is a neck joining prim but is not the merging neck
	if (m_parent->m_leftparticle == prim && m_parent != node) {
		//! right particle is a neighbour of prim
		r_j = m_parent->m_rightparticle->m_primarydiam/2.0;		//! neighbour radius
		x_ij = (d_ij*d_ij - r_j*r_j + r_i*r_i) / d_ij / 2.0;    //! distance from prim to neck
		A_nij = M_PI*(r_i*r_i - x_ij*x_ij);						//! neck area

		necks.push_back(A_nij);		//! Add neck area to vector

	} else if(m_parent->m_rightparticle == prim && m_parent != node) {
		//! Left primary is a neighbour of prim
		r_j = m_parent->m_leftparticle->m_primarydiam/2.0;		//! neighbour radius
		x_ij = (d_ij*d_ij - r_j*r_j + r_i*r_i) / d_ij / 2.0;    //! distance from prim to neck
		A_nij = M_PI*(r_i*r_i - x_ij*x_ij);						//! neck area

		necks.push_back(A_nij);		//! Add neck area to vector

	}

	//! Continue working up the binary tree
	if(m_parent->m_parent != NULL){
		m_parent->GetNecks(prim, node, necks);
	}
}

/*!
 * @brief       Changes pointer from source to target when centre-centre separation is tracked
 *
 * If a primary neighbours the smaller of the merging pair the centre to centre separation is
 * re-estmated as the smaller of the sum of the separation or the sum of primary radii.
 *
 * @param[in] source		Pointer to the original particle
 * @param[in] target		Pointer to the new particle
 * @param[in] node			Pointer to merging neck (non-leaf node)
 * @param[in] small_prim	Pointer to the smaller of the merging primaries
 * @param[in] r_new			New primary diameter
 * @param[in] r_old			Old primary diameter
*/
void BinTreePrimary::ChangePointer(BinTreePrimary *source, BinTreePrimary *target, BinTreePrimary *node, BinTreePrimary *small_prim, double const r_new, double const r_old)
{

	if(m_rightparticle == source) {
		//! left particle is a neighbour
		if (this != node){
			//! Not the merging node

			double d_ij_old = m_distance_centreToCentre;			//!< Old centre to centre separation
			double r_j = m_leftparticle->m_primarydiam/2.0;		//!< Radius of neighbour
			double x_ji = (d_ij_old*d_ij_old - r_old*r_old + r_j*r_j)/d_ij_old/2.0;		//!< Neighbour centre to neck distance

			//! Calculate new centre to centre separation
			double d_ij_new = std::max(x_ji+ sqrt(x_ji*x_ji - r_j*r_j + r_new*r_new), x_ji - sqrt(x_ji*x_ji - r_j*r_j + r_new*r_new));

			//! Update centre to centre separation ensuring primaries are at least in point contact
			m_distance_centreToCentre = std::min(r_j + r_new, d_ij_new);
			assert(m_distance_centreToCentre >= 0.0);

			//! adjust coordinates of new neighbour and all its neighbour
			//! this translates the branch along old separation vector d_ik to appropriate separation
			if(m_pmodel->getTrackPrimaryCoordinates()){

				Coords::Vector u_ik = UnitVector(m_leftparticle->boundSphCentre(), target->boundSphCentre());	//!< old separation unit vector
				double d_ik = Separation(m_leftparticle->boundSphCentre(), target->boundSphCentre());			//!< old separation distance
				//! Translate the neighbour
				m_leftparticle->TranslatePrimary(u_ik, d_ik - m_distance_centreToCentre);
				//! Translate all neighbours of the neighbour except the old small_prim
				m_leftparticle->TranslateNeighbours(m_leftparticle, u_ik, d_ik - m_distance_centreToCentre, small_prim);
			}

			m_rightparticle = target;

		}else{
			m_rightparticle = NULL;
		}

    }

    if(m_leftparticle == source){
		//! right particle is a neighbour
		if (this != node){
			//! Not the merging node

			double d_ij_old = m_distance_centreToCentre;			//!< Old centre to centre separation
			double r_j = m_rightparticle->m_primarydiam/2.0;		//!< Radius of neighbour
			double x_ji = (d_ij_old*d_ij_old - r_old*r_old + r_j*r_j)/d_ij_old/2.0;		//!< Neighbour centre to neck distance

			//! Calculate new centre to centre separation
			double d_ij_new = std::max(x_ji+ sqrt(x_ji*x_ji - r_j*r_j + r_new*r_new), x_ji - sqrt(x_ji*x_ji - r_j*r_j + r_new*r_new));

			//! Update centre to centre separation ensuring primaries are at least in point contact
			m_distance_centreToCentre = std::min(r_j + r_new, d_ij_new);
			//csl37-test
			if (m_distance_centreToCentre < 0.0){
				std::cout << "d_ij=" << m_distance_centreToCentre << endl;
			}
			assert(m_distance_centreToCentre >= 0.0);
			//csl37-test

			//! adjust coordinates of new neighbour and all its neighbour
			//! this translates the branch along old separation vector d_ik to appropriate separation
			if(m_pmodel->getTrackPrimaryCoordinates()){

				Coords::Vector u_ik = UnitVector(m_rightparticle->boundSphCentre(), target->boundSphCentre());	//!< old separation unit vector
				double d_ik = Separation(m_rightparticle->boundSphCentre(), target->boundSphCentre());					//!< old separation distance
				//! Translate the neighbour
				m_rightparticle->TranslatePrimary(u_ik, d_ik - m_distance_centreToCentre);
				//! Translate all neighbours of the neighbour except the old small_prim
				m_rightparticle->TranslateNeighbours(m_rightparticle, u_ik, d_ik - m_distance_centreToCentre, small_prim);
			}

			m_leftparticle = target;

		}else{
			m_leftparticle = NULL;
		}
    }

    // Update the tree above this sub-particle.
    if (m_parent != NULL) {
        m_parent->ChangePointer(source, target, node, small_prim, r_new, r_old);
    }

}

/*!
 * @brief       Changes pointer from source to target
 *
 * The children surface is re-estimated using the spherical surface
 * and re-arranging the sintering level formula:
 * Cij = Ssph / (s * (1-2^{1/3}) + 2^{1/3})
 *
 * @param[in] source Pointer to the original particle
 * @param[in] target Pointer to the new particle
*/
void BinTreePrimary::ChangePointer(BinTreePrimary *source, BinTreePrimary *target)
{
	if(m_rightparticle == source) {
        m_rightparticle = target;
        double sphericalsurface =
            4 * PI * pow(3 * (m_leftparticle->Volume() +
                    m_rightparticle->Volume()) /(4 * PI), TWO_THIRDS);
        m_children_surf = sphericalsurface / (m_children_sintering *
                (1.0 - TWO_ONE_THIRD) + TWO_ONE_THIRD);
    }
    if(m_leftparticle == source){
        m_leftparticle = target;
        double sphericalsurface =
            4 * PI * pow(3 * (m_leftparticle->Volume() +
                    m_rightparticle->Volume()) /(4 * PI), TWO_THIRDS);
        m_children_surf = sphericalsurface / (m_children_sintering *
                (1.0 - TWO_ONE_THIRD) + TWO_ONE_THIRD);
    }

    // Update the tree above this sub-particle.
    if (m_parent != NULL) {
        m_parent->ChangePointer(source, target);
    }

}

/*!
 * @brief       Sets all of the properties of the children to zero
 *
 * Used after the children are coalesced
 */
void BinTreePrimary::ResetChildrenProperties()
{
    m_children_radius   = 0.0;
    m_children_vol      = 0.0;
    m_children_surf     = 0.0;
    m_children_sintering= 0.0;
    m_avg_sinter        = 0.0;
    m_sint_rate         = 0.0;
	m_distance_centreToCentre = 0.0;
}

/*!
 *  @brief Updates the properties of a primary.
 */
void BinTreePrimary::UpdatePrimary(void)
{
    //! Call parent class UpdateCache.
    Primary::UpdateCache();

    //! Set specific features of this node.
    //! If the primary centre-centre separation isn't tracked, the primary
    //! coordinates or this is a single primary m_primarydiam and m_diam are
    //! both the spherical equivalent diameter and the free surface area is the
    //! sperhical surface area.
    if(!(m_pmodel->getTrackPrimarySeparation() || m_pmodel->getTrackPrimaryCoordinates()) || m_parent == NULL){
		//To Do (csl37): shouldn't reset properties if the particle has merged back to a single primary
		m_primarydiam = m_diam;
		m_free_surf = m_surf;
		m_primaryvol = m_vol;
		m_sum_necks = 0.0;
	}else{
		//! Update overlapping primary model
		UpdateOverlappingPrimary();
	}

    m_numprimary  = 1;

    //! Initialisation of the radius of bounding sphere which is only relevant
    //! if the primary coordinates are tracked.
    if (m_pmodel->getTrackPrimaryCoordinates()) {
        setRadius(m_primarydiam / 2.0);
    }
}

/*!
 * @brief       Updates the BinTreePrimary cache from the root node
 *
 * Works up the tree to the root node and then calls UpdateCache
 *
*/
void BinTreePrimary::UpdateCacheRoot(void){
	if(m_parent != NULL){
		m_parent->UpdateCacheRoot();
	}else{
		UpdateCache(this);
	}
}

//! UpdateCache helper function
void BinTreePrimary::UpdateCache(void)
{
    UpdateCache(this);
}

/*!
 * @brief       Updates the BinTreePrimary cache
 *
 * Updates the whole particle, from root to the lowest leaf-node.
 * Calculates the sintering level and merges particles (through Check
 * Sintering) if necessary. Only accurately calculates collision
 * diameter and other properties used outside of BinTreePrimary for
 * the root node.
 *
 * @param[in] root The root node of this particle
*/
void BinTreePrimary::UpdateCache(BinTreePrimary *root)
{
    // Update the children
    if (m_leftchild!=NULL) {
        m_leftchild->UpdateCache(root);
        m_rightchild->UpdateCache(root);
    }
    // This is a primary
    else {
        // If it's a single particle, give it a sintering level of 1.0.
        if (m_parent == NULL) m_avg_sinter = 1.0;
        else m_avg_sinter = 0.0;
        m_numprimary    = 1;
		m_Rg = 0.0;
        UpdatePrimary();
    }

    // This is not a primary, sum up the properties
    if (m_leftchild!=NULL)
    {
        // Sum up the components first
        for (size_t i=0; i != m_comp.size(); i++) {
            m_comp[i] = m_leftchild->m_comp[i] + m_rightchild->m_comp[i];
        }

        // Now recalculate derived properties
        m_numprimary    = m_leftchild->m_numprimary +
                m_rightchild->m_numprimary;
        m_surf          = m_leftchild->m_surf + m_rightchild->m_surf;
        m_primarydiam   = m_leftchild->m_primarydiam
                + m_rightchild->m_primarydiam;
        m_vol           = m_leftchild->m_vol + m_rightchild->m_vol;
        m_mass          = m_leftchild->m_mass + m_rightchild->m_mass;
		m_free_surf		= m_leftchild->m_free_surf + m_rightchild->m_free_surf;
		m_primaryvol	= m_leftchild->m_primaryvol + m_rightchild->m_primaryvol;
		//titania phase transformation term
		m_phaseterm		= m_leftchild->m_phaseterm + m_rightchild->m_phaseterm;

		//calculate bounding sphere
		calcBoundSph();

        // Calculate the sintering level of the two primaries connected by this node
        m_children_sintering = SinteringLevel();
        if (MergeCondition()) CheckSintering();

        // Sum up the avg sintering level (now that sintering is done)
        if((m_leftchild != NULL) && (m_rightchild != NULL)) {
            m_avg_sinter = m_children_sintering +
                    m_leftchild->m_avg_sinter + m_rightchild->m_avg_sinter;
        }
        else {
            // This should only occur if CheckSintering has merged
            m_avg_sinter = m_children_sintering;
        }

        // Calculate the different diameters only for the root node because
        // this is the only part of the tree seen by the other code, for
        // example, the coagulation kernel
		if (this->m_parent == NULL){	//if this does not have a parent this is the root node 
             // Get spherical equivalent radius and diameter
            double spherical_radius = pow(3 * m_vol / (4*PI), ONE_THIRD);
            m_diam = 2 * spherical_radius;

            // There are m_numprimary-1 connections between the primary
            // particles
            if (m_numprimary > 1)
                m_avg_sinter = m_avg_sinter / (m_numprimary - 1);

			//! if the centre to centre distance is tracked then
			//! the surface area is the particle free surface area
			//! and the collision diameter is calculated using the
			//! primary coordinates
			if (m_pmodel->getTrackPrimaryCoordinates()) {
				m_surf = m_free_surf;
				m_dcol = CollisionDiameter();
			}else{
				
				//! If primary separations are tracked then
				//! the surface area is the particle free surface area
				if (m_pmodel->getTrackPrimarySeparation()){
					m_surf = m_free_surf;
				}else{
					//! Approxmiate the surface of the particle
					// (same as in ChangePointer)
					const double numprim_1_3 = pow(m_numprimary, -1.0 * ONE_THIRD);
					m_surf = 4 * PI * spherical_radius * spherical_radius /
						(m_avg_sinter * (1 - numprim_1_3) + numprim_1_3);
				}

				//! Calculate dcol based-on formula given in Lavvas et al. (2011)
				const double aggcolldiam = (6 * m_vol / m_surf) *
					pow(pow(m_surf, 3) / (36 * PI * m_vol * m_vol),
					(1.0 / m_pmodel->GetFractDim()));
				m_dcol = aggcolldiam;

			}

			//! Radius of gyration
			m_Rg = RadiusOfGyration();

			//! Mobility diameter
            m_dmob = MobDiameter();
            
        } else {
            m_diam=0;
            m_dmob=0;
			m_Rg = 0.0;
        }	

    }

}

/*!
 *@brief        Overload of MobDiameter to return correct dmob
 *
 * This calculation is based on the work of Rogak et al., 1993 Aer. Sci.
 * Tech. 18:25-47, who give the calculation of dmob in the FM, SF and
 * transition regime.
 *
 * Currently, only the FM calculation is used, as the majority of experimental
 * systems which measure dmob run at continuum conditions.
 *
 * dmob,SF = 0.9 * dpri * sqrt(Df/(Df+2)) * npri^(1/Df)
 * dmob,FM = dpri * sqrt(0.802 * (npri - 1) + 1)
 *
 *@return   Mobility diameter of particle
 */
double BinTreePrimary::MobDiameter() const
{
    double dmob(1.0);

    // Is this a single particle?
    if (m_leftchild == NULL && m_parent == NULL) {
        dmob = m_diam;
    } else {
        // Presently hard-coded as T, P are abstracted from this
        // function's view
        // @TODO: somehow give this function access to Kn(T, P, d)

        if (false) {
            // SF regime mobility diameter
            dmob *= 0.9 * m_primarydiam / (double)m_numprimary;
            dmob *= sqrt(m_pmodel->GetFractDim() / (m_pmodel->GetFractDim() + 2));
            dmob *= pow(m_numprimary, (1.0/m_pmodel->GetFractDim()));
        } else {
            // FM regime mobility diameter
            dmob *= m_primarydiam / (double)m_numprimary;
            dmob *= sqrt(0.802*(m_numprimary-1) + 1);
        }

        if (dmob < m_diam) dmob = m_diam;

    }
    return dmob;
}


//! Calculates the collision diameter based on the radius of gyration
//! if primary coordinates are tracked
//	Preprint 215
double BinTreePrimary::CollisionDiameter()
{
    double sum=0.0;
    double dcol=0.0;
    vector<fvector> coords;
		
	//! Calculate centre of mass
	this->calcCOM();
	//! Save centre of mass coordinates
	double COM_x = m_cen_mass[0];
	double COM_y = m_cen_mass[1];
	double COM_z = m_cen_mass[2];
	
	//! Get a list of primary coordinates
	this->GetPriCoords(coords);

	//! Calculate Rg (mass weighted)
	//! This is based on Eq. (2) in Lapuerta et al., A method to determine 
	//! the fractal dimension of diesel soot agglomerates.
	//! Journal of Colloid Interface Science, 303:149-158. 2006.
	//! A modification is made to the radius of gyration of a single primary
	//! replacing r_gp = sqrt(3/5)*r_p with r_gp = r_p, as per Eq. (4) in 
	//! Filippov et al., Fractal-like aggregates: Relation between morphology
	//! and physical properties. Journal of Colloid Interface Science, 
	//! 229:261-273, 2000.
	for (int i = 0; i!=coords.size(); ++i) {
		
		//! Add square of distance from the CoM weighted by mass
		sum += coords[i][4] * (pow((coords[i][0] - COM_x),2.0) + pow((coords[i][1] - COM_y),2.0) + pow((coords[i][2] - COM_z),2.0));
		
		//! Add square of primary radius weighted by mass
		sum += coords[i][4] * coords[i][3] * coords[i][3];

	}

	dcol = 2*sqrt(sum/m_mass);

	return dcol;
}

/*!
 * @brief       Prints a graphical output of the binary tree structure
 *
 * Graph outputted in GraphViz format. Use command 'dot' to convert.
 * e.g. dot -Tpng -o name.png name.dat
 * for PNG terminal, plotting output file name.dat
 *
 * @param[in] filename Output filename
*/
void BinTreePrimary::PrintTree(string filename) const
{
    std::ofstream out;
    out.open(filename.c_str());
    out << "digraph unix {"<<endl;
    out <<"graph [rankdir = \"LR\"];"<<endl;
    PrintTreeLoop(out);
    out << "}"<<endl;
    out.close();
}

/*!
 * @brief       Helper function for printing tree.
 *
 * @param[in] out Output stream
*/
void BinTreePrimary::PrintTreeLoop(std::ostream &out)const
{
    // Non leaf-node case
    if (m_leftchild!=NULL)
    {
        out << "\" " << this << "\" " << " [shape = \"record\" label = \"";
        this->PrintTreeNode(out);
        out <<"\"];"<<endl;

        out << "\" " << this->m_leftchild << "\" " <<
                " [shape = \"record\" label = \"";
        this->PrintTreeNode(out);
        out << "|" << this << "\"];"<<endl;

        out << "\" " << this->m_rightchild << "\" " <<
                " [shape = \"record\" label = \"";
        this->PrintTreeNode(out);
        out << "|" << this << "\"];"<<endl;

        out<<"\" "<<this<<"\" "<<"->"<<"\" "<<this->m_leftchild<<"\"; "<<endl;
        out<<"\" "<<this<<"\" "<<"->"<<"\" "<<this->m_rightchild<<"\"; "<<endl;
        out<<"\" "<<this<<"\" "<<"->"<<"\" "<<this->m_leftparticle<<
                "\"[label=\""<<this<<"\",color=\"blue\"]; "<<endl;
        out<<"\" "<<this<<"\" "<<"->"<<"\" "<<this->m_rightparticle<<
                "\"[label=\""<<this<<"\",color=\"blue\"]; "<<endl;
        m_leftchild->PrintTreeLoop(out);
        m_rightchild->PrintTreeLoop(out);
    }

    // Case when the node is a primary
    else
    {
        out << "\" " << this << "\" " <<
                " [shape = \"record\" color=\"blue\" label = \"";
        this->PrintTreeNode(out);
        out <<"\"];"<<endl;
    }
}

/*!
 * @brief       Prints out each node of the tree
 *
 * @param[in] out Output stream
*/
void BinTreePrimary::PrintTreeNode(std::ostream &out) const
{
    out
        << "|m_surf="             << this->m_surf
        << "|m_vol="             << this->m_vol
        << "|m_numprimary="      << this->m_numprimary
        << "|m_child_sint="      << this->m_children_sintering
        << "|m_child_rad="       << this->m_children_radius
        << "|m_child_surf="      << this->m_children_surf;
        for (size_t i=0; i != m_comp.size(); i++) {
            out << "|" + string(m_pmodel->Components(i)->Name()) + "=" <<
                    m_comp[i];
        }
    out
        << "|m_parent="          << this->m_parent
        << "|this=" << this;
}

void BinTreePrimary::PrintComponents() const
{
    for (size_t i=0; i != m_comp.size(); i++) {
        cout << m_pmodel->Components(i)->Name() << " " << m_comp[i] << " ";
    }
    cout << endl;
}

//update primary volumes here or in UpdatePrimary()
/*!
 * @brief       Adjusts the particle after a surface rxn event
 *
 * Analogous to the implementation in Primary. The function will
 * however descend the tree to find a primary adjust. The surface area
 * and volume added to the particle is also rippled through the binary
 * tree.
 *
 * @param[in]   dcomp   Vector storing changes in particle composition
 * @param[in]   dvalues Vector storing changes in gas-phase comp
 * @param[in]   rng     Random number generator
 * @param[in]   n       Number of times for adjustment
 */
unsigned int BinTreePrimary::Adjust(const fvector &dcomp,
        const fvector &dvalues, rng_type &rng, unsigned int n)

{

    if (m_leftchild == NULL && m_rightchild == NULL) {
        		
		double dV(0.0);
        double volOld = m_vol;
		double m_diam_old = m_diam;
		double r_old = m_primarydiam / 2.0;

        // Call to Primary to adjust the state space
        n = Primary::Adjust(dcomp, dvalues, rng, n);

        // Stop doing the adjustment if n is 0.
        if (n > 0) {
            // Update only the primary
            UpdatePrimary();

			//! If the distance between the centres of primary particles or the
            //! primary coordinates is tracked, the rate of change in the
            //! primary diameter is affected by its neighbours.
			if (m_pmodel->getTrackPrimarySeparation() || m_pmodel->getTrackPrimaryCoordinates()) {
				
				//! Particle with more than one primary.
				if (m_parent != NULL) {	
					
					while (volOld <= m_vol){

						//! Initialisation of variables to adjust the primary diameter if the
						//! distance between the centres of primary particles is tracked.
						double r_i = m_primarydiam / 2.0;	//!< Radius of primary particle i.
						double dr_max = 0.01*r_i;			//!< Maximum change in primary radius during internal step (1% of primary radius)
						double dr = 0.0;					//!< Change in radius of i
					
						//Calculate change in volume
						dV = dr_max * m_free_surf;

						//Calculate change in radius
						if (volOld + dV > m_vol){
							dr = (m_vol - volOld)*dr_max / dV;
						}else{
							dr = dr_max;
						}

						//Update primary diameter
						m_primarydiam = 2.0* (r_i + dr);

						//! Update free surface area
						this->UpdateOverlappingPrimary();
						
						volOld += dV;
					}

					//if coordinates are tracked then update coordinate tracking properties
					if(m_pmodel->getTrackPrimaryCoordinates()){
						setRadius(m_primarydiam / 2.0);
						this->calcBoundSph();			//csl37 - are all these necessary?
						this->calcCOM();
					}

					//adjust composition of neighbours due to change in neck position
					this->AdjustNeighbours(this, m_primarydiam / 2.0 - r_old, dcomp, dvalues, rng);

				} 
				//! Single primary case: the primary diameter equals the
                //! spherical diameter                
                else {
				    m_primarydiam = m_diam;

                    if (m_pmodel->getTrackPrimaryCoordinates()) {
                        setRadius(m_primarydiam / 2.0);
                    }
				}
			}
            
            //! If the distance between the centres of primary particles or the
            //! primary coordinates is not tracked, just update the surface
            //! area and work up the tree.
            else {
				dV = m_vol - volOld;
				double dS(0.0);

				if (dV > 0.0) {
					//! Surface change due to volume addition.
					dS = dV * 2.0 * m_pmodel->GetBinTreeCoalThresh() / m_diam;
				}
				//! TODO: Implement surface area reduction?

				//! Climb back-up the tree and update the surface area and
				//! sintering of a particle.
				UpdateParents(dS);
			}

			//! Update the cache from the root node
			UpdateCacheRoot();
        }
    }
    // Else this a non-leaf node (not a primary)
    else
    {
		
		if (m_pmodel->getTrackPrimarySeparation() || m_pmodel->getTrackPrimaryCoordinates()) {
			
			//! Primary selection based on the relative free surface area
			//! Work down tree selecting left/right child based on sum of primary free surface areas under node
			//! generate random number, use bernoulli with p=free_surf(leftchild)/free_surf(this)
			boost::bernoulli_distribution<> leftRightChooser(m_leftchild->m_free_surf/m_free_surf);
			if(leftRightChooser(rng)){
				return m_leftchild->Adjust(dcomp, dvalues, rng, n);
			}else{
				return m_rightchild->Adjust(dcomp, dvalues, rng, n);
			}
			
		}else{

			return SelectRandomSubparticle(rng)->Adjust(dcomp, dvalues, rng, n);
		
			//Note (csl37): this only picks the left or right particle of the root node 
			//and ignores the rest of the tree
			/*
			// Generate random numbers
			boost::bernoulli_distribution<> leftRightChooser;
			// Select particle
			if(leftRightChooser(rng))
				return m_leftparticle->Adjust(dcomp, dvalues, rng, n);
			else
				return m_rightparticle->Adjust(dcomp, dvalues, rng, n);
			*/

		}
    }

    // Update property cache.
    // UpdateCache(this); // (csl37) this is best done once after the adjustment

    return n;

}


/*!
 * @brief       Adjusts the particle after a phase transformation event
 *
 * Analogous to the implementation in Primary. The function will
 * however descend the tree to find a primary adjust. 
 *
 * @param[in]   dcomp   Vector storing changes in particle composition
 * @param[in]   dvalues Vector storing changes in gas-phase comp
 * @param[in]   rng     Random number generator
 * @param[in]   n       Number of times for adjustment
 */
/*
unsigned int BinTreePrimary::AdjustPhase(const fvector &dcomp,
        const fvector &dvalues, rng_type &rng, unsigned int n)
{

	if (m_leftchild == NULL && m_rightchild == NULL) {

        // Call to Primary to adjust the state space
        n = Primary::Adjust(dcomp, dvalues, rng, n);
		
        // Stop doing the adjustment if n is 0.
        if (n > 0) {
            // Update only the primary
            UpdatePrimary();
        }
    }
    // Else this a non-leaf node (not a primary)
	// Select primary to adjust
    else
    {	
        return SelectRandomSubparticle(rng)->AdjustPhase(dcomp, dvalues, rng, n);
    }

    // Update property cache.
    UpdateCache(this);

    return n;
}
*/

//helper function
unsigned int BinTreePrimary::AdjustPhase(const fvector &dcomp,
	const fvector &dvalues, rng_type &rng, unsigned int n, const double d_crit, const bool melt)
{
	n = this->AdjustPhase(rng, d_crit, melt);
	// Update property cache.
	UpdateCache(this);
	return n;
}
unsigned int BinTreePrimary::AdjustPhase(rng_type &rng, const double d_crit, const bool melt)
{
	unsigned int n = 1;

	// Update the children
	if (m_leftchild != NULL) {
		m_leftchild->AdjustPhase(rng, d_crit, melt);
		m_rightchild->AdjustPhase(rng, d_crit, melt);
	}else{ // this is a primary
		
		//select adjustment based on volume equivalent size
		double d_p = m_diam;
		fvector dcomp(3,0.0);
		fvector dvalues(3,0.0);
		//get number of liquid and anatase
		if (melt == false){

			//total composition excluding liquid phase
			double total_comp = 0.0;
			for (int i = 0; i < m_pmodel->ComponentCount(); i++){
				if (i != 0) total_comp += Composition(i);
			}

			if (total_comp > 0.0){//if solid phases exist then convert liquid to solid phase probabilistically
				boost::uniform_01<rng_type&, double> uniformGenerator(rng);
				double j = uniformGenerator() * total_comp; //generate random number
				for (int i = 0; i < m_pmodel->ComponentCount(); i++){
					if (i != 0){
						if (j <= Composition(i)){ // change in composition
							dcomp[0] += -1.0;
							dcomp[i] += 1.0;
							break;
						}
						else{
							j -= Composition(i);
						}
					}
				}
			}
			else{
				dcomp[0] = -1.0;
				if (d_p < d_crit){ //anatase transformation
					dcomp[1] = 1.0;
				}
				else{ //rutile transformation
					dcomp[2] = 1.0;
				}
			}			

			//transform everything
			n = (unsigned int)m_comp[0];

			// Call to Primary to adjust the state space
			if (n > 0){ n = Primary::Adjust(dcomp, dvalues, rng, n); };
		}
		else{
			//particle has melted: transform solid phases back to liquid phase
			//transform anatase to liquid
			dcomp[0] = 1.0;
			dcomp[1] = -1.0;
			dcomp[2] = 0.0;

			//transform everything
			n = (unsigned int)m_comp[1];

			// Call to Primary to adjust the state space
			if (n > 0){ n = Primary::Adjust(dcomp, dvalues, rng, n); };

			//transform rutile to liquid
			dcomp[0] = 1.0;
			dcomp[1] = 0.0;
			dcomp[2] = -1.0;

			//transform everything
			n = (unsigned int)m_comp[2];

			// Call to Primary to adjust the state space
			if (n > 0){ n = Primary::Adjust(dcomp, dvalues, rng, n); };
		}
		// Stop doing the adjustment if n is 0.
		if (n > 0) {
			// Update only the primary
			UpdatePrimary();
		}

	}

	return n;
}

//Melting point dependent phase change
void BinTreePrimary::Melt(rng_type &rng, Cell &sys){

	// Update the children
	if (m_leftchild != NULL) {
		m_leftchild->Melt(rng, sys);
		m_rightchild->Melt(rng, sys);
	}
	else{ // this is a primary

		Primary::Melt(rng, sys);
	}
}

/*! 
* @brief		Adjust composition of neighbours
*
* Called by Adjust() during a growth event to rebalance the 
* composition of a primary and its neighbours. Rebalancing is necessary
* if the position of the neck has moved due to a change in radius.
*
* @param[in]   prim		Pointer to primary adjusted
* @param[in]   delta_r  Change in radius
* @param[in]   dcomp	Vector storing changes in particle composition
* @param[in]   dvalues	Vector storing changes in gas-phase comp
* @param[in]   rng		Random number generator
*/
void BinTreePrimary::AdjustNeighbours(BinTreePrimary *prim, const double delta_r, const fvector &dcomp, const fvector &dvalues, rng_type &rng){
	BinTreePrimary *neighbour = NULL;

	//! Check if parent node contains a neighbour of prim
	if (m_parent->m_leftparticle == prim) {
		//! right particle is a neighbour
		neighbour = m_parent->m_rightparticle;
	} else if (m_parent->m_rightparticle == prim) {
		//! left particle is a neighbour
		neighbour = m_parent->m_leftparticle;
	} 

	//! Adjust neighbours composition
	if (neighbour != NULL){

		double r_i = prim->m_primarydiam / 2.0;						//!< primary radius
		double r_j = neighbour->m_primarydiam / 2.0;				//!< neighbouring primary radius
		double d_ij = m_parent->m_distance_centreToCentre;			//!< centre to centre separation
		double x_ij = (d_ij*d_ij - r_j*r_j + r_i*r_i) / d_ij / 2.0;	//!< distance neck to centre of primary p_i
		double A_nij = M_PI*(r_i*r_i - x_ij*x_ij);					//!< neck area

		unsigned int max_n = 0;

		//! unit change in volume
		double uvol = 0.0; //!< unit change in volume
		double m = 0.0;
		for (int i = 0; i != dcomp.size(); ++i) {
			m = m_pmodel->Components(i)->MolWt() * dcomp[i] / NA;
			//! max change to composition leaving composition of 1
			if (i > 0) {
				max_n = min(max_n, static_cast<unsigned int>((neighbour->Composition(i) - 1.0) / dcomp[i]));
			}else{
				max_n = static_cast<unsigned int>((neighbour->Composition(i) - 1.0) / dcomp[i]);	//initial value for max_n
			}
			if (m_pmodel->Components(i)->Density() > 0.0)
				uvol += m / m_pmodel->Components(i)->Density();
		}

		//! change in volume of prim
		double dvol = A_nij * (r_i - delta_r) * delta_r / d_ij; //use the old radius r_i - delta_r here
		//! change in composition
		unsigned int dn = min(max_n, static_cast<unsigned int>(dvol / uvol));

		//! adjust primary compositions if change is large enough
		if (dvol > 0.0 && dn > 0){
			//! composition change vectors for the neighbour
			fvector dcomp_neighbour(dcomp.size());
			fvector dvalues_neighbour(dvalues.size());
			for (int i = 0; i != dcomp.size(); ++i) {
				dcomp_neighbour[i] = -dcomp[i];
			}
			for (int i = 0; i != dvalues.size(); ++i) {
				dvalues_neighbour[i] = -dvalues[i];
			}
			//! Adjust neighbour's composition (decrease)
			unsigned int n = Primary::Adjust(dcomp_neighbour, dvalues_neighbour, rng, dn);
			//! Adjust primary's composition (increase)
			unsigned int m = Primary::Adjust(dcomp, dvalues, rng, n);
			assert(m == n); //decrease in neighbour's composition must be equal to increase in primary's composition
		}
	}

	//! Continue working up the binary tree
	if (m_parent->m_parent != NULL){
		m_parent->AdjustNeighbours(prim,delta_r,dcomp,dvalues,rng);
	}
}


/*! Updates primary free surface area and volume
*
* @param[in]   this		Primary to update
*/
void BinTreePrimary::UpdateOverlappingPrimary(){

	//! Get sum of cap areas and volumes
	double CapAreas = 0.0;			//!< Contribution from neighbours to free surface area
	double CapVolumes = 0.0;		//!< Contribution from neighbours to volume
	double SumNecks = 0.0;			//!< Sum of necks * r_i / x_ij
	SumCaps(this, CapAreas, CapVolumes, SumNecks);
	
	//! Update free surface area
	//if the calculated area is negative (too many overlaps) then set m_free_surf = 0.0
	m_free_surf = max(M_PI*m_primarydiam*m_primarydiam - CapAreas, 0.0);

	//! Update primary volume
	//if calculated volume is negative (too many overlaps) then set m_primaryvol = 0.0
	m_primaryvol = max( M_PI*pow(m_primarydiam,3.0)/6.0 - CapVolumes , 0.0);

	//! Update sum of necks 
	m_sum_necks = SumNecks;

	//sanity checks for debugging
	assert(m_sum_necks >= 0.0);
	assert(m_free_surf >= 0.0);

}

/*!
 * @brief       Identify neighbours and sum their cap areas and volumes
 *
 * Works up the binary tree identifying the neighbours of the adjusted primary 
 * and sums the contribution from neighbours to the free surface area.
 * All neighbours of the primary being adjusted are left/rightparticles of nodes directly 
 * above it.
 * 
 * @param[in]   prim		Pointer to the primary being adjusted
 * @param[in]   CapAreas	Sum of cap areas
 * @param[in]   CapVolumes	Sum of cap volumes
 */
void BinTreePrimary::SumCaps(BinTreePrimary *prim, double &CapAreas, double &CapVolumes, double &SumNecks){
	
	double d_ij = m_parent->m_distance_centreToCentre;
	double r_i = prim->m_primarydiam / 2.0;
	double r_j = 0.0;
	double x_ij = 0.0;

	//! Check if a neighbour of prim
	if (m_parent->m_leftparticle == prim) {
		
		//! Right primary is a neighbour
		r_j = m_parent->m_rightparticle->m_primarydiam / 2.0;
		x_ij = min( ( pow(d_ij,2.0) - pow(r_j,2.0) + pow(r_i,2.0) ) / ( 2.0*d_ij ), r_i); //ensure -r_i <= x_ij <= r_i
		x_ij = max( x_ij, -r_i );

		//! Calculate cap area and add to sum
		CapAreas += 2*M_PI*(r_i*r_i - r_i*x_ij);

		//! Calculate cap volume and add to sum
		CapVolumes += M_PI * (2*pow(r_i,3.0) + pow(x_ij,3.0) - 3.0*pow(r_i,2.0)*x_ij ) /3.0;

		//! Neck area * r_i / x_ij
		SumNecks +=  abs(M_PI*(r_i*r_i - x_ij*x_ij) * r_i / x_ij);

	} else if(m_parent->m_rightparticle == prim) {
		
		//! Left primary is a neighbour
		r_j = m_parent->m_leftparticle->m_primarydiam / 2.0;
		x_ij = min( ( pow(d_ij,2.0) - pow(r_j,2.0) + pow(r_i,2.0) ) / ( 2.0*d_ij ), r_i);	//ensure -r_i <= x_ij <= r_i
		x_ij = max( x_ij, -r_i );

		//! Calculate cap area and add to sum
		CapAreas += 2*M_PI*(r_i*r_i - r_i*x_ij);

		//! Calculate cap volume and add to sum
		CapVolumes += M_PI * (2*pow(r_i,3.0) + pow(x_ij,3.0) - 3.0*pow(r_i,2.0)*x_ij ) /3.0;
	
		//! Neck area * r_i / x_ij
		SumNecks += abs(M_PI*(r_i*r_i - x_ij*x_ij) * r_i / x_ij);

	}

	//sanity checks for debugging
	assert(r_i >= 0.0);
	assert(r_j >= 0.0);
	assert(SumNecks >= 0.0);
	assert(2*M_PI*(r_i*r_i - r_i*x_ij) >= 0.0); //cap area

	//! Continue working up the binary tree
	if(m_parent->m_parent != NULL){
		m_parent->SumCaps(prim, CapAreas, CapVolumes, SumNecks);
	}
}

/*!
 * @brief       Identify neighbours and update centre to centre separation and 
 *				coordinates except for specified neighbour.
 *
 * Works up the binary tree identifying the neighbours of the adjusted primary 
 * and updates the centre to centre separation. Also sums the contribution from
 * neighbours to the free surface area.
 *
 * @param[in]   prim			Pointer to the primary being adjusted
 * @param[in]   delta_r			Change in radius of prim
 * @param[in]   prim_ignore		Pointer to the primary to be ignored
 */
void BinTreePrimary::UpdateConnectivity(BinTreePrimary *prim, double delta_r, BinTreePrimary *prim_ignore){
	
	double d_ij = m_parent->m_distance_centreToCentre;
	double r_i = prim->m_primarydiam / 2.0;
	double r_j = 0.0;
	double x_ij = 0.0;
	BinTreePrimary *neighbour = NULL;

	//! check if a neighbour of prim
	if (m_parent->m_leftparticle == prim && m_parent->m_rightparticle != prim_ignore ) {
		//! right particle is a neighbour
		neighbour = m_parent->m_rightparticle;
		r_j = neighbour->m_primarydiam / 2.0;
	} else if(m_parent->m_rightparticle == prim &&  m_parent->m_leftparticle != prim_ignore ) {
		//! left particle is a neighbour
		neighbour = m_parent->m_leftparticle;
		r_j = neighbour->m_primarydiam / 2.0;
	} else {
		//! not a neighbour
		r_j = 0.0;
	}

	if(r_j > 0.0){

		double d_ij_old = d_ij;
		x_ij = ( pow(d_ij,2.0) - pow(r_j,2.0) + pow(r_i,2.0) ) / ( 2.0*d_ij );
		//! update centre to centre separation
		//making sure centre to centre separation remains smaller than the sum of the radii
		d_ij = min(d_ij + r_i * delta_r / x_ij, r_i+r_j+delta_r);
		double d_ij_min = max(r_i - r_j, r_j - r_i); //!< minimum separation 
		//and larger than the minimum possible separation (where one primary enevelopes the other)
		d_ij = max(d_ij, d_ij_min);

		m_parent->m_distance_centreToCentre = d_ij;
		
		//! if primary coordinates are tracked then we need to update the coordinates of the neighbour 
		if (m_pmodel->getTrackPrimaryCoordinates()) {
			//! get (unit) vector separating prim and neighbour
			Coords::Vector u = UnitVector(prim->boundSphCentre(), neighbour->boundSphCentre()); 
			double delta_d = d_ij-d_ij_old; //!< change in separation (magnitude)
			//! translate the neighbour 
			neighbour->TranslatePrimary(u, delta_d);
			//! translate all neighbours of the neighbour except prim
			neighbour->TranslateNeighbours(neighbour,u, delta_d, prim);
		}
	}

	//continue working up the binary tree
	if(m_parent->m_parent != NULL){
		m_parent->UpdateConnectivity(prim, delta_r, prim_ignore);
	}
}


/*!
 * @brief       Updates the surface area and sintering level of all parents
 *
 * @param[in]   dS      Surface area increment to adjust area by
 */
void BinTreePrimary::UpdateParents(double dS) {
    if (m_parent != NULL) {
        m_parent->m_children_surf += dS;
        m_parent->m_children_sintering = m_parent->SinteringLevel();
        m_parent->UpdateCache();
    }
}

/*!
 * @brief       Adjusts the particle after an IntP event
 *
 * @param[in]   dcomp   Vector storing changes in particle composition
 * @param[in]   dvalues Vector storing changes in gas-phase comp
 * @param[in]   rng     Random number generator
 * @param[in]   n       Number of times for adjustment
 */
unsigned int BinTreePrimary::AdjustIntPar(const fvector &dcomp,
        const fvector &dvalues, rng_type &rng, unsigned int n)

{
    if(m_numprimary == 1) {
        // Call to Primary to adjust the state space
        n = Primary::AdjustIntPar(dcomp, dvalues, rng, n);
    } else {
        return SelectRandomSubparticle(rng)->Adjust(dcomp, dvalues, rng, n);
        // Generate random numbers
        //boost::bernoulli_distribution<> leftRightChooser;

        // Select particle
        //if(leftRightChooser(rng))
      //return m_leftparticle->AdjustIntPar(dcomp, dvalues, rng, n);
      //else
      //return m_rightparticle->AdjustIntPar(dcomp, dvalues, rng, n);
    }
    // Update property cache.
    UpdateCache();
    return n;

}

/*!
 * @brief       Sinters particles for time dt
 *
 * This function only operates on non-leaf nodes. It begins at the root
 * node, which sinters for time dt. It then descends the tree to sinter
 * nodes below the root. If the sintering level rises above 95%, Merge
 * is called and the particles are combined.
 *
 * @param[in]   dt      Time for which to sinter
 * @param[in]   sys     Environment for particles
 * @param[in]   model   Sintering model to apply
 * @param[in]   rng     Random number generator
 * @param[in]   wt      Statistical weight
 */
void BinTreePrimary::Sinter(double dt, Cell &sys,
                            const Processes::SinteringModel &model,
                            rng_type &rng,
                            double wt)
{
    // Only update the time on the root node
    if (m_parent == NULL) {
        m_sint_time += dt;
        SetSinteringTime(m_sint_time);
    }

    // Do only if there is a particle to sinter
    if (m_leftparticle!=NULL && m_rightparticle!=NULL) {

		SinterNode(dt, sys, model, rng, wt);

		// Check if the sintering level is above the threshold, and merge
		if (MergeCondition()) {
            CheckSintering();
		}

		if (m_leftchild != NULL && m_rightchild != NULL) {
            m_leftchild->Sinter(dt, sys, model, rng, wt);
            m_rightchild->Sinter(dt, sys, model, rng, wt);
        }

		UpdateCache();

		m_children_sintering = SinteringLevel();
    }

}

//! Returns the sintering rate
double BinTreePrimary::GetSintRate() const
{
    double sint_rate = m_sint_rate;
    if(m_leftchild!=NULL)
    {
        sint_rate += (m_leftchild->GetSintRate() +
                m_rightchild->GetSintRate());
    }

    return sint_rate;
}

/*!
 *
 * Sinters the node in the binary tree for time dt
 *
 * @param[in]   dt      Time for which to sinter
 * @param[in]   sys     Environment for particles
 * @param[in]   model   Sintering model to apply
 * @param[in]   rng     Random number generator
 * @param[in]   wt      Statistical weight
 */
void BinTreePrimary::SinterNode(
        double dt,
        Cell &sys,
        const Processes::SinteringModel &model,
        rng_type &rng,
        double wt
        ) {

	// Declare time step variables.
	double t1=0.0, delt=0.0, tstop=dt;
	double r=0.0;

	// The scale parameter discretises the delta-S when using
	// the Poisson distribution.  This allows a smoother change
	// (smaller scale = higher precision).
	double scale = 0.01;

    //! The sintering model depends on whether the distance between the centres
    //! of primary particles or the coordinates of the primary particles are
    //! tracked. If tracked, sintering results in a decrease in the distance
    //! between the primaries and an increase in their diameters. If not,
    //! sintering results in a decrease in the common surface between the
    //! primaries.
    if (!(m_pmodel->getTrackPrimarySeparation() || m_pmodel->getTrackPrimaryCoordinates())) {

		// Calculate the spherical surface
		const double spherical_surface=4*PI*m_children_radius*m_children_radius;	

		// Define the maximum allowed change in surface
		// area in one internal time step (10% spherical surface).
		double dAmax = 0.1 * spherical_surface;

		// Perform integration loop.
		while (t1 < tstop)
		{
			// Calculate sintering rate.
			r = model.Rate(m_time+t1, sys, *this);

			if (r > 0) {
				// Calculate next time-step end point so that the
				// surface area changes by no more than dAmax.
				delt = dAmax / max(r, 1.0e-300);

				// Approximate sintering by a poisson process.  Calculate
				// number of poisson events.
				double mean;

				if (tstop > (t1+delt)) {
					// A sub-step, we have changed surface by dAmax, on average
					mean = 1.0 / scale;
				} else {
					// Step until end.  Calculate degree of sintering explicitly.
					mean = r * (tstop - t1) / (scale*dAmax);
				}
				boost::random::poisson_distribution<unsigned, double> repeatDistribution(mean);
				const unsigned n = repeatDistribution(rng);

				// Adjust the surface area.
				if (n > 0) {
					m_children_surf -= (double)n * scale * dAmax;

					// Check that primary is not completely sintered.
					if (m_children_surf <= spherical_surface) {
						m_children_surf = spherical_surface;
						break;
					}
				}

				// Set t1 for next time step.
				t1 += delt;
			}

		}

	} else {
        //! Define the maximum allowed change (1%) in the distance between the
        //! centres of primary particles in one internal time step. In the case
        //! of pure sintering it was found that if the allowed change is too
        //! large (~10%) a significant error is incurred in the final spherical
        //! volume determined through comparisons with the mass-derived volume.
        //! Note that the smaller the distance is, the smaller the changes are.

		///////////////////////////////////////////////////////
		/// References to equations in Langmuir 27:6358 (2011).
		///////////////////////////////////////////////////////

		//make sure particles are up to date
		m_leftparticle->UpdatePrimary();
		m_rightparticle->UpdatePrimary();
		
		double dd_ij_Max = m_distance_centreToCentre / 100.0;

        while (t1 < tstop) {
			//! Definition of variables
			double r_i = this->m_leftparticle->m_primarydiam / 2.0;
            double r_j = this->m_rightparticle->m_primarydiam / 2.0;
			double d_ij = m_distance_centreToCentre;
		
            double d_ij2 = pow(d_ij, 2.0); 
            double r_i2 = pow(r_i, 2.0);
            double r_j2 = pow(r_j, 2.0);
            double r_i4 = pow(r_i, 4.0);
            double r_j4 = pow(r_j, 4.0);
			
			//! Continue if primaries have not coalesced
            if (!MergeCondition()) {

				//! Due to rounding, x_i and x_j are sometimes calculated to be larger 
				//! than the respective primary radii resulting in a negative neck area.
				//! Therefore we take the smaller of x_i and r_i.
				double x_i = min((d_ij2 - r_j2 + r_i2) / (2.0 * d_ij),r_i); //!< Eq. (3b).
				double x_j = min((d_ij2 - r_i2 + r_j2) / (2.0 * d_ij),r_j); //!< Eq. (3b).
				double A_n = M_PI * (r_i2 - pow(x_i, 2.0));        //!< Eq. (4).
			
				//declare more variables
				double dd_ij_dt=0.0;
				double R_n = 0.0;
				double r4_tau = 0.0;
				double tau = 0.0;
				double gamma_eta = 0.0;

				//! Sintering model dependent part
				//! Viscous flow model
				if(model.Type() == Processes::SinteringModel::ViscousFlow){
						
						//! In Section 3.1.2 of Langmuir 27:6358 (2011), it is argued that
						//! the smaller particle dominates the sintering process.
						if (r_i <= r_j) {
							tau = model.SintTime(sys, *this->m_leftparticle); //!< The left particle is smaller than the right. 
						} else {
							tau = model.SintTime(sys, *this->m_rightparticle); //!< The right particle is smaller than the left.
						}

						//! Gamma is the surface tension and eta is the viscosity, and the
						//! ratio (gamma/eta) can be related to tau.
						//! J. Colloid Interface Sci. 140:419 (1990).
						gamma_eta = min(r_i, r_j) / tau;

						//! Eq. (14a).
						dd_ij_dt = 4.0 * r_i * r_j * d_ij2 * (r_i + r_j) * gamma_eta /
										((r_i + r_j + d_ij) * (r_i4  + r_j4 - 2.0 * r_i2 * r_j2 + 4.0 * d_ij * r_i * r_j *(r_i + r_j) - d_ij2 * (r_i2 + r_j2)));

				//! Grain boundary diffusion model 
				}else if(model.Type() == Processes::SinteringModel::GBD){ 

						//! If the particles are in point contact set an initial neck radius of 1% 
						//! of the smaller primary radius, otherwise dd_ij_dt would be undefined
						if(A_n <= 0.0){
							R_n = 0.01*min(r_i,r_j);
							A_n = M_PI * R_n * R_n;
							x_i = sqrt(r_i2 - R_n * R_n);
							x_j = sqrt(r_j2 - R_n * R_n);
						}else{
							R_n = sqrt(A_n / M_PI);
						}

						//! The primary radius in the numerator cancels with the diameter dependence of tau
						//! so we can calculate this for only one of the primaries.
						//! Use smaller primary in case a minimum diameter is imposed for sintering
						//  In SintTime the diameter is calculated as 6.0 * m_vol / m_surf
						//  so r = 3.0 * m_vol / m_surf
						BinTreePrimary * small_prim;
						if (r_i <= r_j){
							small_prim = m_leftparticle;
						}else{
							small_prim = m_rightparticle;
						}
						double r4 = pow(3.0 * small_prim->m_vol / small_prim->m_surf, 4.0);
						r4_tau = r4 / model.SintTime(sys, *small_prim);

						//! J Aerosol Sci 46:7-19 (2012) Eq. (A6)
						//! dx_i_dt + dx_j_dt
						//! (this is missing a minus sign, which is accounted for below)
						dd_ij_dt = r4_tau * ( 1/(r_i - x_i) + 1/(r_j - x_j) - 2/R_n ) / A_n;

				//Other model are not coded
				}else{
						std::cout<<"Sintering model not coded"<<endl;
						break;
				}

				//! Get surface area and subtract mutual contribution
				double A_i = std::max(0.0,m_leftparticle->m_free_surf + m_leftparticle->m_sum_necks - M_PI*(r_i*r_i - x_i*x_i)*r_i/x_i);
				double A_j = std::max(0.0,m_rightparticle->m_free_surf + m_rightparticle->m_sum_necks - M_PI*(r_j*r_j - x_j*x_j)*r_j / x_j);
				
				//csl37-test
				assert(A_i >= 0.0);
				assert(A_j >= 0.0);
				assert(A_i + A_j > 0.0);
				//csl37-test

				//! @todo Remove derivation and replace with reference to preprint
				//!       or paper if results do get published.
				double B_i = (-r_j*A_n*A_n - x_j*A_j*A_n)/(A_i*A_j*d_ij + r_i*A_j*A_n + r_j*A_i*A_n);
				double B_j = (-r_i*A_n*A_n - x_i*A_i*A_n)/(A_j*A_i*d_ij + r_j*A_i*A_n + r_i*A_j*A_n);
				
				delt = dd_ij_Max / max(dd_ij_dt, 1.0e-300);
				double mean;

				if (tstop > (t1 + delt)) {
					mean = 1.0 / scale;
				} else {
					mean = dd_ij_dt * (tstop - t1) / (scale * dd_ij_Max);
				}

				//! Sinter primaries
                boost::random::poisson_distribution<unsigned, double> repeatDistribution(mean);
                const unsigned n = repeatDistribution(rng);

				double d_ij_min = max(r_i - r_j, r_j - r_i); //!< minimum possible separation (where one primary enevelopes the other)
				double delta_dij = -(double)n * scale * dd_ij_Max; //!< Change in separation (sintering decreases d_ij hence the negative sign)
				//! Make sure that sintering doesn't overshoot
				if (d_ij + delta_dij < d_ij_min){
					delta_dij = d_ij_min - d_ij;
				}

				//! adjust separation
				m_distance_centreToCentre += delta_dij; 

				//! if coordinates are tracked then we will translate one side of the particle by the change in separation
				//! this is faster than translating both sides by half the change
				if (m_pmodel->getTrackPrimaryCoordinates()) {
					//! get direction of translation (left particle to right particle)
					Coords::Vector vector_change = UnitVector(m_leftparticle->boundSphCentre(), m_rightparticle->boundSphCentre());
					//! translate the leftparticle
					// -delta_dij because delta_dij is negative (the direction of translation is determined by the vector) 
					m_leftparticle->TranslatePrimary(vector_change, -delta_dij);
					//! translate all neighbours of the left particle except the right particle
					m_leftparticle->TranslateNeighbours(m_leftparticle,vector_change,-delta_dij,m_rightparticle);
				}
				
				//! Change in primary radii
				double delta_r_i = delta_dij * B_i;  //!< Eq. (8).
				double delta_r_j = delta_dij * B_j;  //!< Eq. (8).

				//! Adjust separation of neighbours that are not currently sintering
				m_leftparticle->UpdateConnectivity(m_leftparticle, delta_r_i, m_rightparticle);
				m_rightparticle->UpdateConnectivity(m_rightparticle, delta_r_j, m_leftparticle);					

				//! Adjust primary radii
				this->m_leftparticle->m_primarydiam += 2.0 * delta_r_i;				
				this->m_rightparticle->m_primarydiam += 2.0 * delta_r_j;

				//! update primaries
				m_leftparticle->UpdateOverlappingPrimary();
				m_rightparticle->UpdateOverlappingPrimary();

				t1 += delt;

				// Should return some sintering rate (units of m2/s expected)
				// r = dd_ij_dt;

            } else {
                break; //!do not continue to sinter.
            }
        }

		//! If coordinates are tracked update tracking radius 
		if (m_pmodel->getTrackPrimaryCoordinates()) {		
			m_leftparticle->setRadius(m_leftparticle->m_primarydiam / 2.0);
			m_rightparticle->setRadius(m_rightparticle->m_primarydiam / 2.0);
        }
	}

    m_children_sintering = SinteringLevel();

    m_sint_rate = r;

}


/*!
 * Get the number of units of a component
 *
 * @param name  Name of component
 * @return      Number of units of a component
 */
double BinTreePrimary::GetComponent(std::string name) const
{
	return m_comp[m_pmodel->ComponentIndex(name)];
}

/*!
 * Set the number of units of a component
 *
 * @param name  Name of component
 * @param val   Value to set
 */
void BinTreePrimary::SetComponent(std::string name, double val)
{
    try {
        m_comp[m_pmodel->ComponentIndex(name)] = val;
    } catch(std::exception& e) {
        throw e.what();
    }
}

/*!
 * @return  Arithmetic standard dev. of primary diameter
 */
double BinTreePrimary::GetPrimaryAStdDev() const
{
    // Get a list of all primary diameters first
    fvector diams;
    GetAllPrimaryDiameters(diams);
    double dpri = GetPrimaryDiam() / ((double) GetNumPrimary());

    // If binary tree writing hasn't been enabled, an erroneous
    // value will be returned. So just give zero.
    if (!m_pmodel->WriteBinaryTrees())
        return 0.0;

    // Loop over diameters to get stdev
    double stdev(0.0), dev(0.0);
    for (size_t i = 0; i != diams.size(); i++) {
        dev = (diams[i] - dpri);
        stdev += dev * dev;
    }

    stdev = sqrt(stdev / diams.size());
    return stdev;
}

/*!
 * @return  Geometric mean primary diameter
 */
double BinTreePrimary::GetPrimaryGMean() const
{
    // Get a list of all primary diameters first
    fvector diams;
    GetAllPrimaryDiameters(diams);

    // If binary tree writing hasn't been enabled, an erroneous
    // value will be returned. So just give zero.
    if (!m_pmodel->WriteBinaryTrees())
        return 0.0;

    // Calculate the geometric mean diameter
    double dpri(1.0);
    double inv_n = 1.0 / (double) diams.size();
    for (size_t i = 0; i != diams.size(); i++) {
        dpri *= pow(diams[i], inv_n);
    }

    return dpri;
}

/*!
 *
 * @return  Geometric stdev of primary diameter
 */
double BinTreePrimary::GetPrimaryGStdDev() const
{
    // Get a list of all primary diameters first
    fvector diams;
    GetAllPrimaryDiameters(diams);
    double dpri = GetPrimaryGMean();

    // If binary tree writing hasn't been enabled, an erroneous
    // value will be returned. So just give zero.
    if (!m_pmodel->WriteBinaryTrees())
        return 0.0;

    // Loop over diameters to get stdev
    double stdev(0.0), dev(0.0);
    for (size_t i = 0; i != diams.size(); i++) {
        dev = log(diams[i] / dpri); // (natural log)
        stdev += dev * dev;
    }

    stdev = exp(sqrt(stdev / diams.size()));
    return stdev;
}

/*!
 * Loop through the particles and collect a list of primary
 * particle diameters.
 *
 * @param diams     Vector of diameters
 */
void BinTreePrimary::GetAllPrimaryDiameters(fvector &diams) const
{
    // Only add diameter to list if it's a primary
    if (m_leftchild == NULL && m_rightchild == NULL)
        //diams.push_back(m_diam);
		diams.push_back(m_primarydiam);		//use m_primarydiam for consistency

    if (m_leftchild != NULL && m_rightchild != NULL) {
        m_leftchild->GetAllPrimaryDiameters(diams);
        m_rightchild->GetAllPrimaryDiameters(diams);
    }
}

/*!
 * @brief Writes a particle to a binary stream
 *
 * @param[in,out]    out                 Output binary stream
 *
 * @exception        invalid_argument    Stream not ready
 */
void BinTreePrimary::Serialize(std::ostream &out) const
{
    if (out.good()) {
        // Output the version ID (=0 at the moment).
        const unsigned int version = 0;
        out.write((char*)&version, sizeof(version));

        if (m_pmodel->WriteBinaryTrees()) {
            // Call the binary tree serialiser...
            BinTreeSerializer <BinTreePrimary> tree;
            tree.Serialize(out, this, NULL);
        } else {
            // Just serialise the root node.
            SerializePrimary(out, NULL);
        }

    } else {
        throw invalid_argument("Output stream not ready "
                               "(Sweep, BinTreePrimary::Serialize).");
    }
}

/*!
 *  @brief Writes an individual primary to a binary stream.
 *
 *  @param[in,out] out  Output binary stream.
 *  @param         void It is a pointer, but the type that it points to is not known.
 *
 *  @exception invalid_argument Stream not ready.
 */
void BinTreePrimary::SerializePrimary(std::ostream &out, void*) const
{
    if (out.good()) {

		const unsigned int trueval  = 1;
		const unsigned int falseval = 0;

        int  val_int(0);
        double val(0.0);

        val_int = m_numprimary;
        out.write((char*)&val_int, sizeof(val_int));

        val = m_primarydiam;
        out.write((char*)&val, sizeof(val));

        val = m_children_radius;
        out.write((char*)&val, sizeof(val));

        val = m_children_vol;
        out.write((char*)&val, sizeof(val));

        val = m_children_surf;
        out.write((char*)&val, sizeof(val));

		val = m_free_surf;
        out.write((char*)&val, sizeof(val));

		val = m_sum_necks;
        out.write((char*)&val, sizeof(val));

		val = m_primaryvol;
        out.write((char*)&val, sizeof(val));
		
        val = m_distance_centreToCentre;
        out.write((char*)&val, sizeof(val));

        val = m_cen_bsph[0];
        out.write((char*)&val, sizeof(val));

        val = m_cen_bsph[1];
        out.write((char*)&val, sizeof(val));

        val = m_cen_bsph[2];
        out.write((char*)&val, sizeof(val));

        val = m_cen_mass[0];
        out.write((char*)&val, sizeof(val));

        val = m_cen_mass[1];
        out.write((char*)&val, sizeof(val));

        val = m_cen_mass[2];
        out.write((char*)&val, sizeof(val));

        val = m_r;
        out.write((char*)&val, sizeof(val));

        val = m_r2;
        out.write((char*)&val, sizeof(val));

        val = m_r3;
        out.write((char*)&val, sizeof(val));

		val = m_Rg;
		out.write((char*)&val, sizeof(val));

        val = m_children_sintering;
        out.write((char*)&val, sizeof(val));

        val = m_avg_sinter;
        out.write((char*)&val, sizeof(val));

        val = m_sint_rate;
        out.write((char*)&val, sizeof(val));

        val = m_sint_time;
        out.write((char*)&val, sizeof(val));

		val = m_frame_orient[0];
        out.write((char*)&val, sizeof(val));

        val = m_frame_orient[1];
        out.write((char*)&val, sizeof(val));

        val = m_frame_orient[2];
        out.write((char*)&val, sizeof(val));

		val = m_frame_x[0];
        out.write((char*)&val, sizeof(val));

        val = m_frame_x[1];
        out.write((char*)&val, sizeof(val));

        val = m_frame_x[2];
        out.write((char*)&val, sizeof(val));

		// Output if primary is tracked
		if (m_tracked) {
			out.write((char*)&trueval, sizeof(trueval));
		}
		else {
			out.write((char*)&falseval, sizeof(falseval));
		}

        // Output base class.
        Primary::Serialize(out);

    } else {
        throw invalid_argument("Output stream not ready "
                               "(Sweep, BinTreePrimary::SerializePrimary).");
    }
}



/*!
 * @brief Deserialise the binary tree
 *
 * Will only deserialise the full binary tree if the particle model has
 * writing/reading of trees activated. Otherwise, it will just load the
 * root node data.
 *
 * @param[in,out]    in                  Input binary stream
 * @param[in]        model               Particle model defining interpretation of particle data
 *
 * @exception        invalid_argument    Stream not ready
 */
void BinTreePrimary::Deserialize(std::istream &in, const Sweep::ParticleModel &model)
{
    //UpdateCache();
    if (in.good()) {
        // Read the output version.  Currently there is only one
        // output version, so we don't do anything with this variable.
        // Still needs to be read though.
        unsigned int version = 0;
        in.read(reinterpret_cast<char*>(&version), sizeof(version));

        if (model.WriteBinaryTrees()) {
            // Call the binary tree serialiser...
            BinTreeSerializer <BinTreePrimary> tree;
            tree.Deserialize(in, this, model, NULL);
        } else {
            // Just deserialise the root node.
            DeserializePrimary(in, model, NULL);
        }


    } else {
        throw invalid_argument("Input stream not ready "
                               "(Sweep, BinTreePrimary::Deserialize).");
    }
}

/*!
 *  @brief Deserialise attributes of a single particle node.
 *
 *  @param[in,out] in    Input binary stream.
 *  @param[in]     model Particle model defining interpretation of particle data.
 *  @param         void  It is a pointer, but the type that it points to is not known.
 *
 *  @exception invalid_argument Stream not ready.
 */
void BinTreePrimary::DeserializePrimary(std::istream &in,
        const Sweep::ParticleModel &model,
        void*)
{
    if (in.good()) {

        int  val_int(0);
        double val(0.0);
		unsigned int val_unsigned(0);

        in.read(reinterpret_cast<char*>(&val_int), sizeof(val_int));
        m_numprimary = val_int;

        in.read(reinterpret_cast<char*>(&val), sizeof(val));
        m_primarydiam = val;

        in.read(reinterpret_cast<char*>(&val), sizeof(val));
        m_children_radius = val;

        in.read(reinterpret_cast<char*>(&val), sizeof(val));
        m_children_vol = val;

        in.read(reinterpret_cast<char*>(&val), sizeof(val));
        m_children_surf = val;

		in.read(reinterpret_cast<char*>(&val), sizeof(val));
        m_free_surf = val;
		
		in.read(reinterpret_cast<char*>(&val), sizeof(val));
        m_sum_necks = val;

		in.read(reinterpret_cast<char*>(&val), sizeof(val));
        m_primaryvol = val;

        in.read(reinterpret_cast<char*>(&val), sizeof(val));
        m_distance_centreToCentre = val;

        in.read(reinterpret_cast<char*>(&val), sizeof(val));
        m_cen_bsph[0] = val;

        in.read(reinterpret_cast<char*>(&val), sizeof(val));
        m_cen_bsph[1] = val;

        in.read(reinterpret_cast<char*>(&val), sizeof(val));
        m_cen_bsph[2] = val;

        in.read(reinterpret_cast<char*>(&val), sizeof(val));
        m_cen_mass[0] = val;

        in.read(reinterpret_cast<char*>(&val), sizeof(val));
        m_cen_mass[1] = val;

        in.read(reinterpret_cast<char*>(&val), sizeof(val));
        m_cen_mass[2] = val;

        in.read(reinterpret_cast<char*>(&val), sizeof(val));
        m_r = val;

        in.read(reinterpret_cast<char*>(&val), sizeof(val));
        m_r2 = val;

        in.read(reinterpret_cast<char*>(&val), sizeof(val));
        m_r3 = val;

		in.read(reinterpret_cast<char*>(&val), sizeof(val));
		m_Rg = val;

        in.read(reinterpret_cast<char*>(&val), sizeof(val));
        m_children_sintering = val;

        in.read(reinterpret_cast<char*>(&val), sizeof(val));
        m_avg_sinter = val;

        in.read(reinterpret_cast<char*>(&val), sizeof(val));
        m_sint_rate = val;

        in.read(reinterpret_cast<char*>(&val), sizeof(val));
        m_sint_time = val;

		in.read(reinterpret_cast<char*>(&val), sizeof(val));
        m_frame_orient[0] = val;

        in.read(reinterpret_cast<char*>(&val), sizeof(val));
        m_frame_orient[1] = val;

        in.read(reinterpret_cast<char*>(&val), sizeof(val));
        m_frame_orient[2] = val;

		in.read(reinterpret_cast<char*>(&val), sizeof(val));
        m_frame_x[0] = val;

        in.read(reinterpret_cast<char*>(&val), sizeof(val));
        m_frame_x[1] = val;

        in.read(reinterpret_cast<char*>(&val), sizeof(val));
        m_frame_x[2] = val;

		 // Read if primary is tracked.
        in.read(reinterpret_cast<char*>(&val_unsigned), sizeof(val_unsigned));
        if (val_int==1) {
            m_tracked = true;
        } else {
            m_tracked = false;
        }

        // Input base class.
        Primary::Deserialize(in, model);

    } else {
        throw invalid_argument("Input stream not ready "
                               "(Sweep, BinTreePrimary::DeserializePrimary).");
    }
}

//! Returns true if this node is a leaf (has no children).
bool BinTreePrimary::isLeaf(void) const
{
    return (m_leftchild == NULL) && (m_rightchild == NULL);
}

//! Returns the bounding-sphere centre.
const Coords::Vector &BinTreePrimary::boundSphCentre(void) const
{
    return m_cen_bsph;
}

//! Estimates the bounding sphere position and radius using
//! Ritter's method. ~5% larger than minimum bounding sphere
//! Ritter, J. (1990). An efficient bounding sphere, Graphics Gems 
//! (Andrew S. Glassner ed.), pp. 301-303. Academic Press, Boston
void BinTreePrimary::calcBoundSph(void)
{
	if ((m_leftchild != NULL) && (m_rightchild != NULL)) {

		//! Get list of primary coordinates
		vector<fvector> coords;
		this->GetPriCoords(coords);

		//! Find 3 pairs of points with the min and max x,y,z values
		fvector min_x = coords[1];	//! initialise with first point
		fvector max_x = min_x;
		fvector min_y = min_x;
		fvector max_y = min_x;
		fvector min_z = min_x;
		fvector max_z = min_x;
		for (int i = 1; i != coords.size(); ++i) {
			if (coords[i][0] < min_x[0]) min_x = coords[i];
			if (coords[i][0] > max_x[0]) max_x = coords[i];
			if (coords[i][1] < min_y[1]) min_y = coords[i];
			if (coords[i][1] > max_y[1]) max_y = coords[i];
			if (coords[i][2] < min_z[2]) min_z = coords[i];
			if (coords[i][2] > max_z[2]) max_z = coords[i];
		}

		//! Calculate separation (squared) between min and max 
		double dx = (max_x[0] - min_x[0]);
		double dy = (max_x[1] - min_x[1]);
		double dz = (max_x[2] - min_x[2]);
		double x_sep = dx*dx + dy*dy + dz*dz;
		dx = (max_y[0] - min_y[0]);
		dy = (max_y[1] - min_y[1]);
		dz = (max_y[2] - min_y[2]);
		double y_sep = dx*dx + dy*dy + dz*dz;
		dx = (max_z[0] - min_z[0]);
		dy = (max_z[1] - min_z[1]);
		dz = (max_z[2] - min_z[2]);
		double z_sep = dx*dx + dy*dy + dz*dz;

		//! find maximum separation
		//! points p_1 and p_2 are the points with maximum separation
		double max_sep = x_sep;
		fvector p_1 = min_x;
		fvector p_2 = max_x;
		if (y_sep > max_sep){
			max_sep = y_sep;
			p_1 = min_y;
			p_2 = max_y;
		}
		if (z_sep > max_sep){
			max_sep = z_sep;
			p_1 = min_z;
			p_2 = max_z;
		}

		//! Use p_1 and p_2 for initial guess at bounding sphere
		//! bounding sphere centre
		m_cen_bsph[0] = (p_1[0] + p_2[0]) / 2.0;
		m_cen_bsph[1] = (p_1[1] + p_2[1]) / 2.0;
		m_cen_bsph[2] = (p_1[2] + p_2[2]) / 2.0;
		//! radius of bounding sphere 
		//! including the primary radii
		setRadius((sqrt(max_sep)/2.0)+p_1[3]+p_2[3]);

		//! Make a second pass through list of primaries updating the sphere
		for (int i = 1; i != coords.size(); ++i) {
			
			//! calculate distance from bounding sphere centre and add primary radius
			dx = coords[i][0] - m_cen_bsph[0];
			dy = coords[i][1] - m_cen_bsph[1];
			dz = coords[i][2] - m_cen_bsph[2];
			double r_cen = sqrt(dx*dx + dy*dy + dz*dz); //!< Distance to primary centre
			double r_out = r_cen + coords[i][3]; //!< Distance to outer edge of primary

			//! If distance from the bounding sphere centre exceeds the 
			//! bounding sphere radius then update the bounding sphere:
			//! move centre by half the difference and increase the radius by half the difference
			if (r_out > m_r){
				
				//! half the distance from current bounding sphere centre to outer edge of primary
				double delta_r = (r_out - m_r) / 2.0; 

				//! Update the bounding sphere centre:
				//! the centre is translated along the vector joining 
				//! the old centre to the primary centre by half the difference
				m_cen_bsph[0] += delta_r * dx / r_cen;
				m_cen_bsph[1] += delta_r * dy / r_cen;
				m_cen_bsph[2] += delta_r * dz / r_cen;

				//! Set new radius
				setRadius(m_r + delta_r);
			}
		}
	}
}

//! Calculates the centre-of-mass using the left and right child node values.
void BinTreePrimary::calcCOM(void)
{
    if ((m_leftchild != NULL) && (m_rightchild != NULL)) {
        //! Calculate centres-of-mass of left and right children.
        m_leftchild->calcCOM();
        m_rightchild->calcCOM();

        //! Calculate inverse total mass of left and right children.
        m_mass = m_leftchild->m_mass + m_rightchild->m_mass;
        double invtotmass = 1.0 / m_mass;

        //! Now calculate centre-of-mass.
        for (unsigned int i=0; i!=3; ++i) {
            m_cen_mass[i]  = m_leftchild->m_cen_mass[i] * m_leftchild->m_mass;
            m_cen_mass[i] += m_rightchild->m_cen_mass[i] * m_rightchild->m_mass;
            m_cen_mass[i] *= invtotmass;
        }
    } else {
        //! If there are no children, then the centre-of-mass and bounding-
        //! sphere centre are the same.
        m_cen_mass[0] = m_cen_bsph[0];
        m_cen_mass[1] = m_cen_bsph[1];
        m_cen_mass[2] = m_cen_bsph[2];
    }
}

//! Put the bounding-sphere at the origin.
void BinTreePrimary::centreBoundSph(void)
{
    Translate(-m_cen_bsph[0], -m_cen_bsph[1], -m_cen_bsph[2]);
}

//! Put the centre-of-mass at the origin.
void BinTreePrimary::centreCOM(void)
{
    Translate(-m_cen_mass[0], -m_cen_mass[1], -m_cen_mass[2]);
}

/*!
 *  Randomly rotates the aggregate node and child structure about its centre of
 *  mass.
 *
 *  @param[in]    theta    Rotation about the pole. 
 *  @param[in]    V        Vector for performing the reflection.
 */
void BinTreePrimary::rotateCOM(double theta, fvector V)
{
    //! Move the aggregate so that its centre-of-mass is at the origin. Store
    //! the coordinates, so that they can be restored afterwards.
    Coords::Vector D(m_cen_mass);
    Translate(-D.X(), -D.Y(), -D.Z());

    //! Create transformation matrix.
    Coords::Matrix M;
    //M.SetIdentity();
    M.rotateArvo(theta, V);

    //! Rotate child nodes.
    if (m_leftchild != NULL) m_leftchild->transform(M);
    if (m_rightchild != NULL) m_rightchild->transform(M);

    //! Rotate bounding-sphere coordinates.
    m_cen_bsph = M.Mult(m_cen_bsph);

    //! Restore centre-of-mass coordinates.
    Translate(D.X(), D.Y(), D.Z());
}

/*!
 *  @brief Sets the radius of the bounding sphere.
 *
 *  @param[in]    r    Radius of bounding sphere.
 */
void BinTreePrimary::setRadius(double r)
{
    m_r  = r;
    m_r2 = r * r;
    m_r3 = m_r2 * m_r;
}

//! Returns the bounding sphere radius.
double BinTreePrimary::Radius(void) const
{
    return m_r;
}

/*!
 *  Transform the primary particle coordinates using the transformation matrix
 *  so as to rotate it.
 *
 *  @param[in]    mat               Transformation matrix.
 *  @param[in]    PAHTracerMatch    Flag used to indicate whether the particle
 *                                  contains the PAH to be traced.
 */
void BinTreePrimary::transform(const Coords::Matrix &mat)
{
    //! Descend binary tree to the leaf nodes, i.e. single primary particles.
    if (m_leftchild != NULL) 
        m_leftchild->transform(mat);
    if (m_rightchild != NULL) 
        m_rightchild->transform(mat);

	Coords::Vector A_x;
	Coords::Vector A_z;
	//csl37-orientation
	//if primary is tracked then rotate the orientation vector
	if(m_tracked == true) {
		//construct vector from CoM to end of orientation vector
	    A_z[0] = m_cen_mass[0] + m_frame_orient[0];
		A_z[1] = m_cen_mass[1] + m_frame_orient[1];
		A_z[2] = m_cen_mass[2] + m_frame_orient[2];
		A_x[0] = m_cen_mass[0] + m_frame_x[0];
		A_x[1] = m_cen_mass[1] + m_frame_x[1];
		A_x[2] = m_cen_mass[2] + m_frame_x[2];
		//rotate A
		A_z = mat.Mult(A_z);
		A_x = mat.Mult(A_x);
	}

    //! Rotate centre-of-mass and bounding sphere coordinates.
    m_cen_mass = mat.Mult(m_cen_mass);
    m_cen_bsph = mat.Mult(m_cen_bsph);

	if(m_tracked == true){
		//calculate new orientation vector
		m_frame_orient[0] = A_z[0] - m_cen_mass[0];
		m_frame_orient[1] = A_z[1] - m_cen_mass[1];
		m_frame_orient[2] = A_z[2] - m_cen_mass[2];
		m_frame_x[0] = A_x[0] - m_cen_mass[0];
		m_frame_x[1] = A_x[1] - m_cen_mass[1];
		m_frame_x[2] = A_x[2] - m_cen_mass[2];
	}
}

/*!
 *  Translates (moves) the aggregate node and child structure by the given
 *  amounts along the cartesian axes.
 *
 *  @param[in]    dx    Distance to translate in the x-axis.
 *  @param[in]    dy    Distance to translate in the y-axis.
 *  @param[in]    dz    Distance to translate in the z-axis.
 */
void BinTreePrimary::Translate(double dx, double dy, double dz)
{
    //! Translate child branches.
    if (m_leftchild != NULL) m_leftchild->Translate(dx, dy, dz);
    if (m_rightchild != NULL) m_rightchild->Translate(dx, dy, dz);

    //! Translate bounding sphere centre.
    m_cen_bsph.Translate(dx, dy, dz);

    //! Translate centre-of-mass.
    m_cen_mass.Translate(dx, dy, dz);
}

//! Write the coordinates of the primaries in the particle pointed to by the
//! this pointer. Units of nm.
void BinTreePrimary::writePrimaryCoordinatesRadius(void)
{
    if (m_leftchild!=NULL)
        m_leftchild->writePrimaryCoordinatesRadius();

    if (m_rightchild!=NULL)
        m_rightchild->writePrimaryCoordinatesRadius();

    std::ofstream outfile;

    double r = Radius() * 1.0e9;
    double a = m_cen_mass[0] * 1.0e9;
    double b = m_cen_mass[1] * 1.0e9;
    double c = m_cen_mass[2] * 1.0e9;

    //! There is a need for these two conditions as upon exit of the function
    //! the aggregate node will pass through this part of the code but are only
    //! we are only interested in the coordinates of the primaries.
	if (isLeaf()) {
		outfile.open("Spheres.m", std::ios_base::app);
		outfile << "surf(x*" << r << "+" << a << ",y*" << r << "+" << b << ",z*" << r << "+" << c << ");\n";
		outfile.close();
	}
}

/*!
 *  Calculates unit vector between two set coordinates
 *
 *  @param[in]    x_i	Coordinates
 *  @param[in]    x_j	Coordinates
 *  @param[out]   unit vector
 */
Coords::Vector BinTreePrimary::UnitVector(Coords::Vector x_i, Coords::Vector x_j)
{
	Coords::Vector delta_x;
	double len_delta_x;

	//! Calculate difference x_j - x_i
	delta_x[0] = x_j[0] - x_i[0];
	delta_x[1] = x_j[1] - x_i[1];
	delta_x[2] = x_j[2] - x_i[2];

	//! Calculate the length of the vector
	len_delta_x = sqrt(delta_x[0]*delta_x[0]+delta_x[1]*delta_x[1]+delta_x[2]*delta_x[2]);

	//! Create unit vector
	delta_x[0] /=  len_delta_x;
	delta_x[1] /=  len_delta_x;
	delta_x[2] /=  len_delta_x;

	return delta_x;
}

/*!
 *  Calculates distance between two points
 *
 *  @param[in]    x_i	Coordinates
 *  @param[in]    x_j	Coordinates
 *  @param[out]   Separation
 */
double BinTreePrimary::Separation(Coords::Vector x_i, Coords::Vector x_j)
{
	Coords::Vector delta_x;
	double len_delta_x;

	//calculate difference x_j - x_i
	delta_x[0] = x_j[0] - x_i[0];
	delta_x[1] = x_j[1] - x_i[1];
	delta_x[2] = x_j[2] - x_i[2];

	//calculate the length of the vector
	len_delta_x = sqrt(delta_x[0]*delta_x[0]+delta_x[1]*delta_x[1]+delta_x[2]*delta_x[2]);

	return len_delta_x;
}


/*!
 *  Translates a primary particle along a unit vector
 *
 *  @param[in]    u			Unit vector (direction)
 *  @param[in]    delta_d	Distance to translate
 */
void BinTreePrimary::TranslatePrimary(Coords::Vector u, double delta_d)
{
	//! Bounding sphere coordinates
	m_cen_bsph[0] += delta_d * u[0];
	m_cen_bsph[1] += delta_d * u[1];
	m_cen_bsph[2] += delta_d * u[2];
	//! Centre of mass coordinates
	m_cen_mass[0] += delta_d * u[0];
	m_cen_mass[1] += delta_d * u[1];
	m_cen_mass[2] += delta_d * u[2];
}

/*!
 *  Translates neighbours of a primary particle along a unit vector
 *
 *  @param[in]    prim			Primary
 *  @param[in]    u				Unit vector direction of translation
 *  @param[in]    delta_d		Magnitude of translation
 *  @param[in]    prim_ignore	Primary to ignore
 */
void BinTreePrimary::TranslateNeighbours(BinTreePrimary *prim, Coords::Vector u, double delta_d, BinTreePrimary *prim_ignore)
{
	BinTreePrimary *neighbour = NULL;
	//! Check if a neighbour of prim but not prim_ignore
	if (m_parent->m_leftparticle == prim && m_parent->m_rightparticle != prim_ignore ) {
		//! right particle is a neighbour
		neighbour = m_parent->m_rightparticle;
		//! adjust its coordinates
		neighbour->TranslatePrimary(u,delta_d);
		//! adjust its neighbours except for prim
		neighbour->TranslateNeighbours(neighbour, u, delta_d, prim);
	} else if(m_parent->m_rightparticle == prim &&  m_parent->m_leftparticle != prim_ignore ) {
		//! left particle is a neighbour
		neighbour = m_parent->m_leftparticle;
		//! adjust its coordinates
		neighbour->TranslatePrimary(u,delta_d);
		//! adjust its neighbours except for prim
		neighbour->TranslateNeighbours(neighbour, u, delta_d, prim);
	}

	//! continue working up the binary tree
	if(m_parent->m_parent != NULL){
		m_parent->TranslateNeighbours(prim, u, delta_d, prim_ignore);
	}
}

//csl37: remove primary tracking
void BinTreePrimary::removeTracking()
{
	//set tracking flag to false
	m_tracked = false;

	//work down bintree structure
	if (m_leftchild != NULL) m_leftchild->removeTracking();
	if (m_rightchild != NULL) m_rightchild->removeTracking();
}

//csl37: checks that only one priamry is tracked
void BinTreePrimary::checkTracking(int &count)
{
	//set tracking flag to false
	if(m_tracked == true) count++;

	//work down bintree structure
	if (m_leftchild != NULL) m_leftchild->checkTracking(count);
	if (m_rightchild != NULL) m_rightchild->checkTracking(count);
}

////////////////////////////////////////////////////////////////////////csl37-pp
/*!
 *  Print primary particle details and connectivity
 *
 *  @param[in]    surface			Primary connectivity
 *  @param[in]    primary_diameter	Primary details
 *  @param[in]    k					Particle counter
 */
void BinTreePrimary::PrintPrimary(vector<fvector> &surface, vector<fvector> &primary_diameter, int k) const
{
	fvector node(10);	
	fvector primary;
	fvector comp;

	if ((m_leftchild==NULL) && (m_rightchild==NULL)){
		//if leaf then print diameter
		primary.push_back((double)k+1);
		primary.push_back(m_primarydiam);
		primary.push_back(m_diam);
		primary.push_back(m_primaryvol);
		primary.push_back(m_vol);
		primary.push_back(m_free_surf);

		//primary coordinates
		vector<fvector> coords;
		this->GetPriCoords(coords);
		primary.push_back(coords[0][0]);
		primary.push_back(coords[0][1]);
		primary.push_back(coords[0][2]);
		primary.push_back(coords[0][3]);

		//primary composition
		fvector comp = Primary::Composition();
		primary.insert(primary.end(),comp.begin(),comp.end());

		primary_diameter.push_back(primary);
		
		if (m_parent == NULL){	//single particle case
			node[0] = k+1;
			node[1] = m_numprimary;
			node[2] = 0.0;
			node[3] = 1.0;
			node[4] = 0.0;
			node[5] = 0.0;
			node[6] = m_primarydiam/2.0;
			node[7] = 0.0;
			node[8] = reinterpret_cast<uintptr_t>(this);	//print pointer
			node[9] = 0.0;

			surface.push_back(node);
		}
	} else {
		
		double r_i = m_leftparticle->m_primarydiam/2.0;
		double r_j = m_rightparticle->m_primarydiam/2.0;	
		double d_ij = m_distance_centreToCentre;

		double x_ij = (d_ij*d_ij - r_j*r_j + r_i*r_i)/(2.0*d_ij);
		double R_ij = sqrt(r_i*r_i - x_ij*x_ij);	//!neck radius

		//if non-leaf node then print node and continue down the tree
		node[0] = k+1;
		node[1] = m_numprimary;
		node[2] = m_children_surf;
		node[3] = m_children_sintering;
		node[4] = d_ij;
		node[5] = R_ij;
		node[6] = r_i;
		node[7] = r_j;
		node[8] = reinterpret_cast<uintptr_t>(m_leftparticle);	//print pointer
		node[9] = reinterpret_cast<uintptr_t>(m_rightparticle);	//print pointer
		
		surface.push_back(node);
		
		m_leftchild->PrintPrimary(surface, primary_diameter, k);
		m_rightchild->PrintPrimary(surface, primary_diameter, k);
	}
}<|MERGE_RESOLUTION|>--- conflicted
+++ resolved
@@ -89,11 +89,8 @@
     m_r(0.0),
     m_r2(0.0),
     m_r3(0.0),
-<<<<<<< HEAD
+	m_Rg(0.0)
 	m_tracked(false)
-=======
-	m_Rg(0.0)
->>>>>>> a820577e
 {
     m_cen_bsph[0] = 0.0;
     m_cen_bsph[1] = 0.0;
@@ -146,11 +143,8 @@
     m_r(0.0),
     m_r2(0.0),
     m_r3(0.0),
-<<<<<<< HEAD
+	m_Rg(0.0)
 	m_tracked(false)
-=======
-	m_Rg(0.0)
->>>>>>> a820577e
 {
     m_cen_bsph[0] = 0.0;
     m_cen_bsph[1] = 0.0;
