--- conflicted
+++ resolved
@@ -1312,321 +1312,6 @@
  *
  * @return      Pointer to new merged particle
  */
-<<<<<<< HEAD
-/*
-BinTreePrimary &BinTreePrimary::Merge()
-{
-	//! Declare pointers for coordinate/separation tracking model 
-	BinTreePrimary *small_prim; //!< smaller of the merging primaries
-	BinTreePrimary *big_prim;	//!< larger of the merging primaries
-	BinTreePrimary *new_prim;	//!< new (merged) primary
-
-	//initialise parameters
-	double r_big,r_small, d_ij, x_ij;
-	//if merging primary is tracked save frame coordinates
-	Coords::Vector frame_x;
-	Coords::Vector frame_z;
-	bool update_tracking = false;
-	if(m_rightparticle->m_tracked == true){
-		update_tracking = true;
-		m_rightparticle->m_tracked = false;
-		frame_x = m_rightparticle->m_frame_x;
-		frame_z = m_rightparticle->m_frame_orient;
-	}else if(m_leftparticle->m_tracked == true){
-		update_tracking = true;
-		m_leftparticle->m_tracked = false;
-		frame_x = m_leftparticle->m_frame_x;
-		frame_z = m_leftparticle->m_frame_orient;
-	}
-
-	//csl37-todo
-	//turn off m_track on primaries
-	//turn on m_track on merged primary and assign frame coordinates
-    // Make sure this primary has children to merge
-    if( m_leftchild!=NULL) {
-
-		d_ij = m_distance_centreToCentre;
-		
-		//! Update primaries
-		m_leftparticle->UpdatePrimary();
-		m_rightparticle->UpdatePrimary();
-
-		//! If the centre to centre distance is tracked we need to know which is the smaller primary of the merging pair
-		if(m_leftparticle->m_primarydiam > m_rightparticle->m_primarydiam){
-			small_prim = m_rightparticle;
-			big_prim = m_leftparticle;
-		}else{
-			small_prim = m_leftparticle;
-			big_prim = m_rightparticle;
-		}
-		
-		r_big = big_prim->m_primarydiam/2.0; 
-		r_small = small_prim->m_primarydiam/2.0;	
-		x_ij = min((d_ij*d_ij - r_small*r_small + r_big*r_big) / (2.0*d_ij), r_big); //!<distance from neck to centre of larger primary (x_ij < r_i)
-		
-		double V_prim = small_prim->m_primaryvol;	//!< Volume of smaller primary
-		//! If there is a cap (i.e. the smaller primary isn't completely enclosed)
-		if (m_pmodel->getTrackPrimarySeparation() || m_pmodel->getTrackPrimaryCoordinates()){
-			if(d_ij+r_small > r_big) {
-				//! calculate cap volume of larger primary
-				double V_cap = 2.0*M_PI*r_big*r_big*r_big/3.0 + M_PI*x_ij*x_ij*x_ij/3.0 - M_PI*r_big*r_big*x_ij;
-				//! Subtract cap volume from the merging primary's volume
-				double dV = max(V_prim - V_cap, 0.0);
-				//! Adjust larger primary to incorporate excess volume		
-				if(dV > 0.0) big_prim->AdjustPrimary(dV,d_ij,small_prim);
-			}
-		}
-
-        if (m_leftchild==m_leftparticle && m_rightchild==m_rightparticle)
-        {
-            //! This node has only two primaries in its subtree, it is possible
-            //! that this node is not the root node and belongs to a bigger
-            //! particle.		
-
-            // Sum up the components first
-            for (size_t i=0; i != m_comp.size(); i++) {
-                m_comp[i] = m_leftparticle->Composition(i) +
-                        m_rightparticle->Composition(i);
-            }
-			
-			new_prim = this; //!< new primary
-
-			//! Update quantities for coordinate/separation tracking model
-			//! m_primarydiam of the new particle is the larger of the diameters of the merging particles
-			//! If the centre to centre separation isn't tracked this will be changed to the spherical equivalent in the call to UpdatePrimary
-			new_prim->m_primarydiam = big_prim->m_primarydiam;
-
-			if(m_pmodel->getTrackPrimaryCoordinates()){
-				new_prim->m_cen_bsph = big_prim->m_cen_bsph;
-				new_prim->m_cen_mass = big_prim->m_cen_mass;
-			}
-
-            //! Update the pointers that pointed to the two former children
-			if (!m_pmodel->getTrackPrimarySeparation() && !m_pmodel->getTrackPrimaryCoordinates()) {
-		        ChangePointer(m_leftchild,this);
-			    ChangePointer(m_rightchild,this);
-			}else{
-				//! If coordinates/separation are tracked the pointer to the larger primary is changed first
-				//! so that primary properties are correctly calculated when adding neighbours
-				ChangePointer(big_prim,this,small_prim,this);
-				ChangePointer(small_prim,this,small_prim,this);
-			}
-
-            // Delete the children (destructor is recursive for this class)
-            delete m_leftchild;
-            delete m_rightchild;
-            m_leftchild=NULL;
-            m_rightchild=NULL;
-            m_leftparticle=NULL;
-            m_rightparticle=NULL;
-
-            // Set the children properties to zero, this node has no
-            // more children
-            ResetChildrenProperties();
-            UpdatePrimary();
-
-            // Only update the cache on m_parent if the sintering level of
-            // m_parent if the sintering level won't call a merge on the
-            // parent node. Otherwise, the *this* memory address could be
-            // removed from the tree and segmentation faults will result!
-            if(m_parent!=NULL) { 
-				if (!m_parent->MergeCondition()) {
-                    m_parent->UpdateCache();
-                }
-            }
-        }else{
-
-			//! If primary coordinates or primary separations are not tracked then 
-			//! select subtree to keep the tree balanced
-			if (!m_pmodel->getTrackPrimarySeparation() && !m_pmodel->getTrackPrimaryCoordinates()) {
-
-				if (m_leftchild->m_numprimary<m_rightchild->m_numprimary)
-				{
-					// Append to left subtree because there are fewer primaries
-					// (this is only to keep the tree balanced)
-					BinTreePrimary *oldleftparticle = m_leftparticle;
-					for (size_t i=0; i != m_comp.size(); i++) {
-						m_rightparticle->m_comp[i] =
-								m_leftparticle->Composition(i) +
-								m_rightparticle->Composition(i);
-					}
-				
-					m_rightparticle->UpdatePrimary();
-
-					// Set the pointers from the leftprimary to the rightprimary
-					oldleftparticle->ChangePointer(oldleftparticle,m_rightparticle);
-					m_rightparticle->ChangePointer(m_rightparticle,m_rightparticle);
-
-					// Set the pointer to the parent node
-					if (oldleftparticle->m_parent->m_leftchild==oldleftparticle) {
-						oldleftparticle->m_parent->m_leftchild=m_rightchild;
-					}
-					else {
-						oldleftparticle->m_parent->m_rightchild=m_rightchild;
-					}
-					m_rightchild->m_parent=oldleftparticle->m_parent;
-
-					BinTreePrimary *oldleftchild    = m_leftchild;
-					BinTreePrimary *oldparent       = m_parent;
-
-					// Copy the properties of the former leftchild to this node
-					// so that it can be removed from the aggregate tree structure
-					CopyParts(oldleftchild);
-
-					// Now break the links to the tree structure in oldleftchild
-					// in order to free it
-					oldleftchild->m_leftchild   = NULL;
-					oldleftchild->m_rightchild  = NULL;
-					delete oldleftchild;
-
-					m_parent = oldparent;
-
-					if (m_leftchild!=NULL) {
-						m_rightchild->m_parent=this;
-						m_leftchild->m_parent=this;
-					}
-
-					delete oldleftparticle;
-
-				}else{
-					// Append to right subtree
-					BinTreePrimary *oldrightparticle = m_rightparticle;
-					for (size_t i=0; i != m_comp.size(); i++) {
-						m_leftparticle->m_comp[i] =
-								m_leftparticle->Composition(i) +
-								m_rightparticle->Composition(i);
-					}
-
-					m_leftparticle->UpdatePrimary();
-
-					// All pointers to m_leftparticle now point to oldright particle
-					oldrightparticle->ChangePointer(oldrightparticle,m_leftparticle);
-					m_leftparticle->ChangePointer(m_leftparticle,m_leftparticle);
-
-					// Set the pointer to the parent node
-					if (oldrightparticle->m_parent->m_leftchild==oldrightparticle) {
-						oldrightparticle->m_parent->m_leftchild=m_leftchild;
-					}
-					else {
-						oldrightparticle->m_parent->m_rightchild=m_leftchild;
-					}
-					m_leftchild->m_parent=oldrightparticle->m_parent;
-
-					BinTreePrimary *oldrightchild=m_rightchild;
-					BinTreePrimary *oldparent=m_parent;
-
-					// Copy the properties of the former leftchild to this node
-					// so that it can be removed from the aggregate tree structure
-					CopyParts(oldrightchild);
-
-					// Now break the links to the tree structure in oldrightchild
-					// in order to free it
-					oldrightchild->m_leftchild = NULL;
-					oldrightchild->m_rightchild = NULL;
-					delete oldrightchild;
-
-					m_parent=oldparent;
-
-					if (m_leftchild!=NULL) {
-						m_rightchild->m_parent=this;
-						m_leftchild->m_parent=this;
-					}
-
-					delete oldrightparticle;
-
-				}
-			}else{
-			//! If the coordinates/separations are tracked then the larger primary becomes the new primary
-
-				//! the new (merged) primary
-				new_prim = big_prim;
-				
-				//! left/right flag
-				bool newleft;
-				if(new_prim == m_leftparticle){
-					newleft = true;
-				}else{
-					newleft = false;
-				}
-
-				//! update composition
-				BinTreePrimary *oldparticle = small_prim;
-				for (size_t i=0; i != m_comp.size(); i++) {
-					new_prim->m_comp[i] =
-							m_leftparticle->Composition(i) +
-							m_rightparticle->Composition(i);
-				}
-
-				//! update pointers to neighbours
-				new_prim->ChangePointer(new_prim,new_prim,small_prim,this);
-				oldparticle->ChangePointer(oldparticle,new_prim,small_prim,this);
-
-				// Set the pointer to the parent node
-				BinTreePrimary *oldchild = NULL;
-				if(newleft){
-					if (oldparticle->m_parent->m_leftchild==oldparticle) {
-						oldparticle->m_parent->m_leftchild=m_leftchild;
-					}
-					else {
-						oldparticle->m_parent->m_rightchild=m_leftchild;
-					}
-					m_leftchild->m_parent=oldparticle->m_parent;
-				
-					oldchild    = m_rightchild;
-				}else{
-					if (oldparticle->m_parent->m_leftchild==oldparticle) {
-						oldparticle->m_parent->m_leftchild=m_rightchild;
-					}
-					else {
-						oldparticle->m_parent->m_rightchild=m_rightchild;
-					}
-					m_rightchild->m_parent=oldparticle->m_parent;
-
-					oldchild    = m_leftchild;
-				}
-				BinTreePrimary *oldparent = m_parent;
-
-				// Copy the properties of the former leftchild to this node
-				// so that it can be removed from the aggregate tree structure
-				CopyParts(oldchild);
-
-				// Now break the links to the tree structure in oldleftchild
-				// in order to free it
-				oldchild->m_leftchild   = NULL;
-				oldchild->m_rightchild  = NULL;
-				delete oldchild;
-
-				m_parent = oldparent;
-
-				if (m_leftchild!=NULL) {
-					m_rightchild->m_parent=this;
-					m_leftchild->m_parent=this;
-				}
-
-				delete oldparticle;
-			}
-
-        }
-
-		//if coordinates are tracked then update the tracked radii
-		if(m_pmodel->getTrackPrimaryCoordinates()){
-			new_prim->setRadius(new_prim->m_primarydiam / 2.0);
-		}
-
-		//csl37-test
-		assert(new_prim->m_primarydiam < 1e-3);
-		//csl37-test-
-
-		UpdateCache();
-
-    }
-
-    return *this;
-}
-*/
-////////////////////////////////////////////////// cls37 -- new merge function
-=======
->>>>>>> 32f6121b
 BinTreePrimary &BinTreePrimary::Merge()
 {
 	//! Declare pointers for coordinate/separation tracking model
@@ -1966,19 +1651,13 @@
 			new_prim->setRadius(new_prim->m_primarydiam / 2.0);
 		}
 
-<<<<<<< HEAD
 		//update tracking
 		if(update_tracking == true){
 			new_prim->m_tracked = true;
 			new_prim->m_frame_x = frame_x;
 			new_prim->m_frame_orient = frame_z;
 		}
-		//csl37-test
-		assert(new_prim->m_primarydiam < 1e-3);
-		//csl37-test-
-
-=======
->>>>>>> 32f6121b
+
 		UpdateCache();
 
     }
@@ -2709,7 +2388,7 @@
 
 }
 
-<<<<<<< HEAD
+
 /*!
  * @brief       Adjusts the particle after a phase transformation event
  *
@@ -2864,9 +2543,6 @@
 	}
 }
 
-/*! Adjust composition of neighbours 
-*   use composition change vector from adjust to decide which components to transfer 
-=======
 /*! 
 * @brief		Adjust composition of neighbours
 *
@@ -2879,7 +2555,6 @@
 * @param[in]   dcomp	Vector storing changes in particle composition
 * @param[in]   dvalues	Vector storing changes in gas-phase comp
 * @param[in]   rng		Random number generator
->>>>>>> 32f6121b
 */
 void BinTreePrimary::AdjustNeighbours(BinTreePrimary *prim, const double delta_r, const fvector &dcomp, const fvector &dvalues, rng_type &rng){
 	BinTreePrimary *neighbour = NULL;
