--- conflicted
+++ resolved
@@ -102,19 +102,11 @@
     // handling code in a test program.
     const std::string chemfile(argv[1]);
     const std::string thermfile(argv[2]);
-<<<<<<< HEAD
-    const std::string transfile(argv[3]);
+    const std::string transfile(4 == argc?argv[3]:"NOT READ");
 	
-    IO::ChemkinReader chemkinReader(chemfile,thermfile,transfile);
-   
-	chemkinReader.read();
-=======
-    const std::string transfile(4 == argc?argv[3]:"NOT READ");
-
     IO::ChemkinReader chemkinReader(chemfile,thermfile,transfile);
     
     chemkinReader.read();
->>>>>>> 86221727
     chemkinReader.check();
 
 	// std::cout << "INPUT READER CHECKING" << std::endl; 
